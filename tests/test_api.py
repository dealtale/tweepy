import os
import random
import shutil
import time
import unittest
from ast import literal_eval

from .config import tape, TweepyTestCase, use_replay, username
from tweepy import API, FileCache, Friendship, MemoryCache
from tweepy.parsers import Parser

test_tweet_id = '266367358078169089'
tweet_text = 'testing 1000'

"""Unit tests"""


class TweepyErrorTests(unittest.TestCase):

    def testpickle(self):
        """Verify exceptions can be pickled and unpickled."""
        import pickle
        from tweepy.error import TweepError

        e = TweepError('no reason', {'status': 200})
        e2 = pickle.loads(pickle.dumps(e))

        self.assertEqual(e.reason, e2.reason)
        self.assertEqual(e.response, e2.response)


class TweepyAPITests(TweepyTestCase):

    #@tape.use_cassette('testfailure.json')
    #def testapierror(self):
    #    from tweepy.error import TweepError
    #
    #    with self.assertRaises(TweepError) as cm:
    #        self.api.direct_messages()
    #
    #    reason, = literal_eval(cm.exception.reason)
    #    self.assertEqual(reason['message'], 'Bad Authentication data.')
    #    self.assertEqual(reason['code'], 215)
    #    self.assertEqual(cm.exception.api_code, 215)

    # TODO: Actually have some sort of better assertion
    @tape.use_cassette('testgetoembed.json')
    def testgetoembed(self):
        data = self.api.get_oembed("https://twitter.com/Twitter/status/" + test_tweet_id)
        self.assertEqual(data['author_name'], "Twitter")

    @tape.use_cassette('testparserargumenthastobeaparserinstance.json')
    def testparserargumenthastobeaparserinstance(self):
        """ Testing the issue https://github.com/tweepy/tweepy/issues/421"""
        self.assertRaises(TypeError, API, self.auth, parser=Parser)

    @tape.use_cassette('testhometimeline.json')
    def testhometimeline(self):
        self.api.home_timeline()

    @tape.use_cassette('testusertimeline.json')
    def testusertimeline(self):
        self.api.user_timeline()
        self.api.user_timeline(screen_name='Twitter')

    @tape.use_cassette('testmentionstimeline.json')
    def testmentionstimeline(self):
        self.api.mentions_timeline()

    @tape.use_cassette('testretweetsofme.json')
    def testretweetsofme(self):
        self.api.retweets_of_me()

    @tape.use_cassette('testretweetandunretweet.json')
    def testretweetandunretweet(self):
        self.api.retweet(test_tweet_id)
        self.api.unretweet(test_tweet_id)

    @tape.use_cassette('testretweets.json')
    def testretweets(self):
        self.api.retweets(test_tweet_id)

    @tape.use_cassette('testretweeters.json')
    def testretweeters(self):
        self.api.retweeters(test_tweet_id)

    @tape.use_cassette('testgetstatus.json')
    def testgetstatus(self):
        self.api.get_status(id=test_tweet_id)

    @tape.use_cassette('testupdateanddestroystatus.json')
    def testupdateanddestroystatus(self):
        # test update
        update = self.api.update_status(status=tweet_text)
        self.assertEqual(update.text, tweet_text)

        # test destroy
        deleted = self.api.destroy_status(id=update.id)
        self.assertEqual(deleted.id, update.id)

    @tape.use_cassette('testupdateanddestroystatus.json')
    def testupdateanddestroystatuswithoutkwarg(self):
        # test update, passing text as a positional argument (#554)
        update = self.api.update_status(tweet_text)
        self.assertEqual(update.text, tweet_text)

        # test destroy
        deleted = self.api.destroy_status(id=update.id)
        self.assertEqual(deleted.id, update.id)

    @tape.use_cassette('testupdatestatuswithmedia.yaml', serializer='yaml')
    def testupdatestatuswithmedia(self):
        update = self.api.update_with_media('examples/banner.png', status=tweet_text)
        self.assertIn(tweet_text + ' https://t.co', update.text)

<<<<<<< HEAD
    @tape.use_cassette('testmediauploadpng.yaml', serializer='yaml')
    def testmediauploadpng(self):
        self.api.media_upload('examples/banner.png')

    @tape.use_cassette('testmediauploadgif.yaml', serializer='yaml')
    def testmediauploadgif(self):
        self.api.media_upload('examples/animated.gif')

    @tape.use_cassette('testmediauploadmp4.yaml', serializer='yaml')
    def testmediauploadmp4(self):
        self.api.media_upload('examples/video.mp4')

    @tape.use_cassette('testgetuser.json')
=======
    @tape.use_cassette('testgetuser.yaml', serializer='yaml')
>>>>>>> 09f85045
    def testgetuser(self):
        u = self.api.get_user(screen_name='Twitter')
        self.assertEqual(u.screen_name, 'Twitter')

        u = self.api.get_user(user_id=783214)
        self.assertEqual(u.screen_name, 'Twitter')

    @tape.use_cassette('testlookupusers.json')
    def testlookupusers(self):
        def check(users):
            self.assertEqual(len(users), 2)
        check(self.api.lookup_users(user_id=[6844292, 6253282]))
        check(self.api.lookup_users(screen_name=['twitterapi', 'twitter']))

    @tape.use_cassette('testsearchusers.json')
    def testsearchusers(self):
        self.api.search_users('twitter')

    @tape.use_cassette('testme.json')
    def testme(self):
        me = self.api.me()
        self.assertEqual(me.screen_name, username)

    @tape.use_cassette('testlistdirectmessages.json')
    def testlistdirectmessages(self):
        self.api.list_direct_messages()

    @tape.use_cassette('testsendanddestroydirectmessage.json')
    def testsendanddestroydirectmessage(self):
        me = self.api.me()

        # send
        sent_dm = self.api.send_direct_message(me.id, text='test message')
        self.assertEqual(sent_dm.message_create['message_data']['text'], 'test message')
        self.assertEqual(int(sent_dm.message_create['sender_id']), me.id)
        self.assertEqual(int(sent_dm.message_create['target']['recipient_id']), me.id)

        # destroy
        self.api.destroy_direct_message(sent_dm.id)

    @tape.use_cassette('testcreatedestroyfriendship.yaml', serializer='yaml')
    def testcreatedestroyfriendship(self):
        enemy = self.api.destroy_friendship(screen_name='Twitter')
        self.assertEqual(enemy.screen_name, 'Twitter')

        friend = self.api.create_friendship(screen_name='Twitter')
        self.assertEqual(friend.screen_name, 'Twitter')

    @tape.use_cassette('testshowfriendship.json')
    def testshowfriendship(self):
        source, target = self.api.show_friendship(target_screen_name='twitter')
        self.assertTrue(isinstance(source, Friendship))
        self.assertTrue(isinstance(target, Friendship))

    @tape.use_cassette('testfriendsids.yaml', serializer='yaml')
    def testfriendsids(self):
        self.api.friends_ids(screen_name=username)

    @tape.use_cassette('testfollowersids.json')
    def testfollowersids(self):
        self.api.followers_ids(username)

    @tape.use_cassette('testfriends.yaml', serializer='yaml')
    def testfriends(self):
        self.api.friends(screen_name=username)

    @tape.use_cassette('testfollowers.json')
    def testfollowers(self):
        self.api.followers(username)

    @tape.use_cassette('testverifycredentials.json')
    def testverifycredentials(self):
        self.assertNotEqual(self.api.verify_credentials(), False)

        # make sure that `me.status.entities` is not an empty dict
        me = self.api.verify_credentials(include_entities=True)
        self.assertTrue(me.status.entities)

        # `status` shouldn't be included
        me = self.api.verify_credentials(skip_status=True)
        self.assertFalse(hasattr(me, 'status'))

    @tape.use_cassette('testratelimitstatus.json')
    def testratelimitstatus(self):
        self.api.rate_limit_status()

    @tape.use_cassette('testupdateprofilecolors.json')
    def testupdateprofilecolors(self):
        original = self.api.me()
        updated = self.api.update_profile(profile_link_color='D0F900')

        # restore colors
        self.api.update_profile(
            profile_link_color=original.profile_link_color,
        )

        self.assertEqual(updated.profile_background_color, '000000')
        self.assertEqual(updated.profile_text_color, '000000')
        self.assertEqual(updated.profile_link_color, 'D0F900')
        self.assertEqual(updated.profile_sidebar_fill_color, '000000')
        self.assertEqual(updated.profile_sidebar_border_color, '000000')

    """
    def testupateprofileimage(self):
        self.api.update_profile_image('examples/profile.png')
    """

    @tape.use_cassette('testupdateprofilebannerimage.yaml', serializer='yaml')
    def testupdateprofilebannerimage(self):
        self.api.update_profile_banner('examples/banner.png')

    @tape.use_cassette('testupdateprofile.json')
    def testupdateprofile(self):
        original = self.api.me()
        profile = {
            'name': 'Tweepy test 123',
            'location': 'pytopia',
            'description': 'just testing things out'
        }
        updated = self.api.update_profile(**profile)
        self.api.update_profile(
            name = original.name, url = original.url,
            location = original.location, description = original.description
        )

        for k,v in profile.items():
            if k == 'email': continue
            self.assertEqual(getattr(updated, k), v)

    @tape.use_cassette('testfavorites.json')
    def testfavorites(self):
        self.api.favorites()

    @tape.use_cassette('testcreatedestroyfavorite.json')
    def testcreatedestroyfavorite(self):
        self.api.create_favorite(145344012)
        self.api.destroy_favorite(145344012)

    @tape.use_cassette('testcreatedestroyblock.yaml', serializer='yaml')
    def testcreatedestroyblock(self):
        self.api.create_block('twitter')
        self.api.destroy_block('twitter')
        self.api.create_friendship(screen_name='twitter')  # restore

    @tape.use_cassette('testblocks.json')
    def testblocks(self):
        self.api.blocks()

    @tape.use_cassette('testblocksids.json')
    def testblocksids(self):
        self.api.blocks_ids()

    # TODO: Rewrite test to be less brittle. It fails way too often.
    # def testcreateupdatedestroylist(self):
    #     params = {
    #         'owner_screen_name': username,
    #         'slug': 'tweeps'
    #     }
    #     l = self.api.create_list(name=params['slug'], **params)
    #     l = self.api.update_list(list_id=l.id, description='updated!')
    #     self.assertEqual(l.description, 'updated!')
    #     self.api.destroy_list(list_id=l.id)

    @tape.use_cassette('testlistsall.json')
    def testlistsall(self):
        self.api.lists_all()

    @tape.use_cassette('testlistsmemberships.json')
    def testlistsmemberships(self):
        self.api.lists_memberships()

    @tape.use_cassette('testlistsownerships.json')
    def testlistsownerships(self):
        self.api.lists_ownerships()

    @tape.use_cassette('testlistssubscriptions.json')
    def testlistssubscriptions(self):
        self.api.lists_subscriptions()

    @tape.use_cassette('testlisttimeline.json')
    def testlisttimeline(self):
        self.api.list_timeline('Twitter', 'Official-Twitter-Accounts')

    @tape.use_cassette('testgetlist.json')
    def testgetlist(self):
        self.api.get_list(owner_screen_name='Twitter', slug='Official-Twitter-Accounts')

    @tape.use_cassette('testaddremovelistmember.json')
    def testaddremovelistmember(self):
        params = {
            'slug': 'test',
            'owner_screen_name': username,
            'screen_name': 'twitter'
        }

        def assert_list(l):
            self.assertEqual(l.name, params['slug'])

        assert_list(self.api.add_list_member(**params))
        assert_list(self.api.remove_list_member(**params))

    @tape.use_cassette('testaddremovelistmembers.json')
    def testaddremovelistmembers(self):
        params = {
            'slug': 'test',
            'owner_screen_name': username,
            'screen_name': ['Twitter', 'TwitterAPI']
        }

        def assert_list(l):
            self.assertEqual(l.name, params['slug'])

        assert_list(self.api.add_list_members(**params))
        assert_list(self.api.remove_list_members(**params))

    @tape.use_cassette('testlistmembers.json')
    def testlistmembers(self):
        self.api.list_members('Twitter', 'Official-Twitter-Accounts')

    @tape.use_cassette('testshowlistmember.json')
    def testshowlistmember(self):
        self.assertTrue(self.api.show_list_member(owner_screen_name='Twitter', slug='Official-Twitter-Accounts', screen_name='TwitterAPI'))

    @tape.use_cassette('testsubscribeunsubscribelist.json')
    def testsubscribeunsubscribelist(self):
        params = {
            'owner_screen_name': 'Twitter',
            'slug': 'Official-Twitter-Accounts'
        }
        self.api.subscribe_list(**params)
        self.api.unsubscribe_list(**params)

    @tape.use_cassette('testlistsubscribers.json')
    def testlistsubscribers(self):
        self.api.list_subscribers('Twitter', 'Official-Twitter-Accounts')

    @tape.use_cassette('testshowlistsubscriber.json')
    def testshowlistsubscriber(self):
        self.assertTrue(self.api.show_list_subscriber('Twitter', 'Official-Twitter-Accounts', 'TwitterMktg'))

    @tape.use_cassette('testsavedsearches.json')
    def testsavedsearches(self):
        s = self.api.create_saved_search('test')
        self.api.saved_searches()
        self.assertEqual(self.api.get_saved_search(s.id).query, 'test')
        self.api.destroy_saved_search(s.id)

    @tape.use_cassette('testsearch.json')
    def testsearch(self):
        self.api.search('tweepy')

    @tape.use_cassette('testgeoapis.json')
    def testgeoapis(self):
        def place_name_in_list(place_name, place_list):
            """Return True if a given place_name is in place_list."""
            return any(x.full_name.lower() == place_name.lower() for x in place_list)

        # Test various API functions using Austin, TX, USA
        self.assertEqual(self.api.geo_id(place_id='1ffd3558f2e98349').full_name, 'Dogpatch, San Francisco')
        self.assertTrue(place_name_in_list('Austin, TX',
            self.api.reverse_geocode(lat=30.2673701685, long= -97.7426147461)))  # Austin, TX, USA

    @tape.use_cassette('testsupportedlanguages.json')
    def testsupportedlanguages(self):
        languages = self.api.supported_languages()
        expected_dict = {
            "code": "en",
            "debug": False,
            "local_name": "English",
            "name": "English",
            "status": "production"
        }
        self.assertTrue(expected_dict in languages)

    @tape.use_cassette('testcachedresult.yaml', serializer='yaml')
    def testcachedresult(self):
        self.api.cache = MemoryCache()
        self.api.home_timeline()
        self.assertFalse(self.api.cached_result)
        self.api.home_timeline()
        self.assertTrue(self.api.cached_result)

    @tape.use_cassette('testcachedresult.yaml', serializer='yaml')
    def testcachedifferentqueryparameters(self):
        self.api.cache = MemoryCache()

        user1 = self.api.get_user(screen_name='TweepyDev')
        self.assertFalse(self.api.cached_result)
        self.assertEqual('TweepyDev', user1.screen_name)

        user2 = self.api.get_user(screen_name='Twitter')
        self.assertEqual('Twitter', user2.screen_name)
        self.assertFalse(self.api.cached_result)


class TweepyCacheTests(unittest.TestCase):
    timeout = 0.5
    memcache_servers = ['127.0.0.1:11211']  # must be running for test to pass

    def _run_tests(self, do_cleanup=True):
        # test store and get
        self.cache.store('testkey', 'testvalue')
        self.assertEqual(self.cache.get('testkey'), 'testvalue',
            'Stored value does not match retrieved value')

        # test timeout
        time.sleep(self.timeout)
        self.assertEqual(self.cache.get('testkey'), None,
            'Cache entry should have expired')

        # test cleanup
        if do_cleanup:
            self.cache.store('testkey', 'testvalue')
            time.sleep(self.timeout)
            self.cache.cleanup()
            self.assertEqual(self.cache.count(), 0, 'Cache cleanup failed')

        # test count
        for i in range(20):
            self.cache.store(f'testkey{i}', 'testvalue')
        self.assertEqual(self.cache.count(), 20, 'Count is wrong')

        # test flush
        self.cache.flush()
        self.assertEqual(self.cache.count(), 0, 'Cache failed to flush')

    def testmemorycache(self):
        self.cache = MemoryCache(timeout=self.timeout)
        self._run_tests()

    def testfilecache(self):
        os.mkdir('cache_test_dir')
        try:
            self.cache = FileCache('cache_test_dir', self.timeout)
            self._run_tests()
            self.cache.flush()
        finally:
            if os.path.exists('cache_test_dir'):
                shutil.rmtree('cache_test_dir')


if __name__ == '__main__':
    unittest.main()<|MERGE_RESOLUTION|>--- conflicted
+++ resolved
@@ -113,7 +113,6 @@
         update = self.api.update_with_media('examples/banner.png', status=tweet_text)
         self.assertIn(tweet_text + ' https://t.co', update.text)
 
-<<<<<<< HEAD
     @tape.use_cassette('testmediauploadpng.yaml', serializer='yaml')
     def testmediauploadpng(self):
         self.api.media_upload('examples/banner.png')
@@ -126,10 +125,7 @@
     def testmediauploadmp4(self):
         self.api.media_upload('examples/video.mp4')
 
-    @tape.use_cassette('testgetuser.json')
-=======
     @tape.use_cassette('testgetuser.yaml', serializer='yaml')
->>>>>>> 09f85045
     def testgetuser(self):
         u = self.api.get_user(screen_name='Twitter')
         self.assertEqual(u.screen_name, 'Twitter')
