# Tweepy
# Copyright 2009-2021 Joshua Roesslein
# See LICENSE for details.

import imghdr
import logging
import mimetypes
import os
import sys
import time
from urllib.parse import urlencode

import requests

from tweepy.error import is_rate_limit_error_message, RateLimitError, TweepError
from tweepy.models import Model
from tweepy.parsers import ModelParser, Parser
from tweepy.utils import list_to_csv

log = logging.getLogger(__name__)


def pagination(mode):
    def decorator(method):
        method.pagination_mode = mode
        return method
    return decorator


def payload(payload_type, **payload_kwargs):
    payload_list = payload_kwargs.get('list', False)
    def decorator(method):
        def wrapper(*args, **kwargs):
            kwargs['payload_list'] = payload_list
            kwargs['payload_type'] = payload_type
            return method(*args, **kwargs)
        wrapper.payload_list = payload_list
        wrapper.payload_type = payload_type
        return wrapper
    return decorator


class API:
    """Twitter API"""

    def __init__(self, auth_handler=None,
                 host='api.twitter.com', upload_host='upload.twitter.com',
                 cache=None, retry_count=0, retry_delay=0, retry_errors=None,
                 timeout=60, parser=None, wait_on_rate_limit=False, proxy=''):
        """
        API instance constructor

        :param auth_handler:
        :param host: url of the server of the rest api,
                     default: 'api.twitter.com'
        :param upload_host: url of the upload server,
                            default: 'upload.twitter.com'
        :param cache: Cache to query if a GET method is used, default: None
        :param retry_count: number of allowed retries, default: 0
        :param retry_delay: delay in second between retries, default: 0
        :param retry_errors: default: None
        :param timeout: delay before to consider the request as timed out in
                        seconds, default: 60
        :param parser: ModelParser instance to parse the responses,
                       default: None
        :param wait_on_rate_limit: If the api wait when it hits the rate limit,
                                   default: False
        :param proxy: Url to use as proxy during the HTTP request, default: ''

        :raise TypeError: If the given parser is not a ModelParser instance.
        """
        self.auth = auth_handler
        self.host = host
        self.upload_host = upload_host
        self.cache = cache
        self.retry_count = retry_count
        self.retry_delay = retry_delay
        self.retry_errors = retry_errors
        self.timeout = timeout
        self.wait_on_rate_limit = wait_on_rate_limit
        self.parser = parser or ModelParser()
        self.proxy = {}
        if proxy:
            self.proxy['https'] = proxy

        # Attempt to explain more clearly the parser argument requirements
        # https://github.com/tweepy/tweepy/issues/421

        parser_type = Parser
        if not isinstance(self.parser, parser_type):
            raise TypeError(
                f'"parser" argument has to be an instance of "{parser_type.__name__}".'
                f' It is currently a {type(self.parser)}.'
            )

        self.session = requests.Session()

    def request(
        self, method, endpoint, *, endpoint_parameters=(), params=None,
        headers=None, json_payload=None, parser=None, payload_list=False,
        payload_type=None, post_data=None, files=None, require_auth=True,
        return_cursors=False, upload_api=False, use_cache=True, **kwargs
    ):
        # If authentication is required and no credentials
        # are provided, throw an error.
        if require_auth and not self.auth:
            raise TweepError('Authentication required!')

        self.cached_result = False

        # Build the request URL
        path = f'/1.1/{endpoint}.json'
        if upload_api:
            url = 'https://' + self.upload_host + path
        else:
            url = 'https://' + self.host + path

        if params is None:
            params = {}
        for k, arg in kwargs.items():
            if arg is None:
                continue
            if k not in endpoint_parameters:
                log.warning(f'Unexpected parameter: {k}')
            params[k] = str(arg)
        log.debug("PARAMS: %r", params)

        # Query the cache if one is available
        # and this request uses a GET method.
        if use_cache and self.cache and method == 'GET':
            cache_result = self.cache.get(f'{path}?{urlencode(params)}')
            # if cache result found and not expired, return it
            if cache_result:
                # must restore api reference
                if isinstance(cache_result, list):
                    for result in cache_result:
                        if isinstance(result, Model):
                            result._api = self
                else:
                    if isinstance(cache_result, Model):
                        cache_result._api = self
                self.cached_result = True
                return cache_result

        # Monitoring rate limits
        remaining_calls = None
        reset_time = None

        if parser is None:
            parser = self.parser

        try:
            # Continue attempting request until successful
            # or maximum number of retries is reached.
            retries_performed = 0
            while retries_performed <= self.retry_count:
                if (self.wait_on_rate_limit and reset_time is not None
                    and remaining_calls is not None
                    and remaining_calls < 1):
                    # Handle running out of API calls
                    sleep_time = reset_time - int(time.time())
                    if sleep_time > 0:
                        log.warning(f"Rate limit reached. Sleeping for: {sleep_time}")
                        time.sleep(sleep_time + 1)  # Sleep for extra sec

                # Apply authentication
                auth = None
                if self.auth:
                    auth = self.auth.apply_auth()

                # Execute request
                try:
                    resp = self.session.request(
                        method, url, params=params, headers=headers,
                        data=post_data, files=files, json=json_payload,
                        timeout=self.timeout, auth=auth, proxies=self.proxy
                    )
                except Exception as e:
                    raise TweepError(f'Failed to send request: {e}').with_traceback(sys.exc_info()[2])

                if 200 <= resp.status_code < 300:
                    break

                rem_calls = resp.headers.get('x-rate-limit-remaining')
                if rem_calls is not None:
                    remaining_calls = int(rem_calls)
                elif remaining_calls is not None:
                    remaining_calls -= 1

                reset_time = resp.headers.get('x-rate-limit-reset')
                if reset_time is not None:
                    reset_time = int(reset_time)

                retry_delay = self.retry_delay
                if resp.status_code in (420, 429) and self.wait_on_rate_limit:
                    if remaining_calls == 0:
                        # If ran out of calls before waiting switching retry last call
                        continue
                    if 'retry-after' in resp.headers:
                        retry_delay = float(resp.headers['retry-after'])
                elif self.retry_errors and resp.status_code not in self.retry_errors:
                    # Exit request loop if non-retry error code
                    break

                # Sleep before retrying request again
                time.sleep(retry_delay)
                retries_performed += 1

            # If an error was returned, throw an exception
            self.last_response = resp
            if resp.status_code and not 200 <= resp.status_code < 300:
                try:
                    error_msg, api_error_code = parser.parse_error(resp.text)
                except Exception:
                    error_msg = f"Twitter error response: status code = {resp.status_code}"
                    api_error_code = None

                if is_rate_limit_error_message(error_msg):
                    raise RateLimitError(error_msg, resp)
                else:
                    raise TweepError(error_msg, resp, api_code=api_error_code)

            # Parse the response payload
            return_cursors = return_cursors or 'cursor' in params or 'next' in params
            result = parser.parse(
                resp.text, api=self, payload_list=payload_list,
                payload_type=payload_type, return_cursors=return_cursors
            )

            # Store result into cache if one is available.
            if use_cache and self.cache and method == 'GET' and result:
                self.cache.store(f'{path}?{urlencode(params)}', result)

            return result
        finally:
            self.session.close()

    @pagination(mode='id')
    @payload('status', list=True)
    def home_timeline(self, **kwargs):
        """ :reference: https://developer.twitter.com/en/docs/twitter-api/v1/tweets/timelines/api-reference/get-statuses-home_timeline
        """
        return self.request(
            'GET', 'statuses/home_timeline', endpoint_parameters=(
                'count', 'since_id', 'max_id', 'trim_user', 'exclude_replies',
                'include_entities'
            ), **kwargs
        )

    @payload('status', list=True)
    def statuses_lookup(self, id, **kwargs):
        """ :reference: https://developer.twitter.com/en/docs/twitter-api/v1/tweets/post-and-engage/api-reference/get-statuses-lookup
        """
        return self.request(
            'GET', 'statuses/lookup', endpoint_parameters=(
                'id', 'include_entities', 'trim_user', 'map',
                'include_ext_alt_text', 'include_card_uri'
            ), id=list_to_csv(id), **kwargs
        )

    @pagination(mode='id')
    @payload('status', list=True)
    def user_timeline(self, **kwargs):
        """ :reference: https://developer.twitter.com/en/docs/twitter-api/v1/tweets/timelines/api-reference/get-statuses-user_timeline
        """
        return self.request(
            'GET', 'statuses/user_timeline', endpoint_parameters=(
                'user_id', 'screen_name', 'since_id', 'count', 'max_id',
                'trim_user', 'exclude_replies', 'include_rts'
            ), **kwargs
        )

    @pagination(mode='id')
    @payload('status', list=True)
    def mentions_timeline(self, **kwargs):
        """ :reference: https://developer.twitter.com/en/docs/twitter-api/v1/tweets/timelines/api-reference/get-statuses-mentions_timeline
        """
        return self.request(
            'GET', 'statuses/mentions_timeline', endpoint_parameters=(
                'count', 'since_id', 'max_id', 'trim_user', 'include_entities'
            ), **kwargs
        )

    @pagination(mode='id')
    @payload('status', list=True)
    def retweets_of_me(self, **kwargs):
        """ :reference: https://developer.twitter.com/en/docs/twitter-api/v1/tweets/post-and-engage/api-reference/get-statuses-retweets_of_me
        """
        return self.request(
            'GET', 'statuses/retweets_of_me', endpoint_parameters=(
                'count', 'since_id', 'max_id', 'trim_user', 'include_entities',
                'include_user_entities'
            ), **kwargs
        )

    @payload('status')
    def get_status(self, id, **kwargs):
        """ :reference: https://developer.twitter.com/en/docs/twitter-api/v1/tweets/post-and-engage/api-reference/get-statuses-show-id
        """
        return self.request(
            'GET', 'statuses/show', endpoint_parameters=(
                'id', 'trim_user', 'include_my_retweet', 'include_entities',
                'include_ext_alt_text', 'include_card_uri'
            ), id=id, **kwargs
        )

    @payload('status')
    def update_status(self, status, **kwargs):
        """ :reference: https://developer.twitter.com/en/docs/twitter-api/v1/tweets/post-and-engage/api-reference/post-statuses-update
        """
        if 'media_ids' in kwargs:
            kwargs['media_ids'] = list_to_csv(kwargs['media_ids'])

        return self.request(
            'POST', 'statuses/update', endpoint_parameters=(
                'status', 'in_reply_to_status_id',
                'auto_populate_reply_metadata', 'exclude_reply_user_ids',
                'attachment_url', 'media_ids', 'possibly_sensitive', 'lat',
                'long', 'place_id', 'display_coordinates', 'trim_user',
                'enable_dmcommands', 'fail_dmcommands', 'card_uri'
            ), status=status, **kwargs
        )

<<<<<<< HEAD
    def media_upload(self, filename, *, file=None, chunked=False,
                     media_category=None, additional_owners=None, **kwargs):
        """ :reference: https://developer.twitter.com/en/docs/media/upload-media/api-reference/post-media-upload
=======
    @payload('media')
    def media_upload(self, filename, *, file=None, **kwargs):
        """ :reference: https://developer.twitter.com/en/docs/twitter-api/v1/media/upload-media/api-reference/post-media-upload
>>>>>>> ece636f6
        """
        h = None
        if file is not None:
            location = file.tell()
            h = file.read(32)
            file.seek(location)
<<<<<<< HEAD
        file_type = imghdr.what(filename, h=h)
        if file_type is not None:
            file_type = 'image/' + file_type
=======
        file_type = imghdr.what(filename, h=h) or mimetypes.guess_type(filename)[0]
        if file_type == 'gif':
            max_size = 14649
>>>>>>> ece636f6
        else:
            file_type = mimetypes.guess_type(filename)[0]

        if chunked or file_type.startswith('video/'):
            return self.chunked_upload(
                filename, file=file, file_type=file_type,
                media_category=media_category,
                additional_owners=additional_owners, **kwargs
            )
        else:
            return self.simple_upload(
                filename, file=file, media_category=media_category,
                additional_owners=additional_owners, **kwargs
            )

    @payload('media')
    def simple_upload(self, filename, *, file=None, media_category=None,
                      additional_owners=None, **kwargs):
        """ :reference: https://developer.twitter.com/en/docs/media/upload-media/api-reference/post-media-upload
        """
        if file is not None:
            files = {'media': (filename, file)}
        else:
            files = {'media': open(filename, 'rb')}

        post_data = {}
        if media_category is not None:
            post_data['media_category'] = media_category
        if additional_owners is not None:
            post_data['additional_owners'] = additional_owners

        return self.request(
            'POST', 'media/upload', post_data=post_data, files=files,
            upload_api=True, **kwargs
        )

    def chunked_upload(self, filename, *, file=None, file_type=None,
                       media_category=None, additional_owners=None, **kwargs):
        """ :reference https://developer.twitter.com/en/docs/media/upload-media/uploading-media/chunked-media-upload
        """
        fp = file or open(filename, 'rb')

        start = fp.tell()
        fp.seek(0, 2)  # Seek to end of file
        file_size = fp.tell() - start
        fp.seek(start)

        media_id = self.chunked_upload_init(
            file_size, file_type, media_category=media_category,
            additional_owners=additional_owners, **kwargs
        ).media_id

        min_chunk_size, remainder = divmod(file_size, 1000)
        min_chunk_size += bool(remainder)

        # Use 1 MiB as default chunk size
        chunk_size = kwargs.pop('chunk_size', 1024 * 1024)
        # Max chunk size is 5 MiB
        chunk_size = max(min(chunk_size, 5 * 1024 * 1024), min_chunk_size)

        segments, remainder = divmod(file_size, chunk_size)
        segments += bool(remainder)

        for segment_index in range(segments):
            # The APPEND command returns an empty response body
            self.chunked_upload_append(
                media_id, (filename, fp.read(chunk_size)), segment_index,
                **kwargs
            )

        fp.close()
        # The FINALIZE command returns media information
        return self.chunked_upload_finalize(media_id, **kwargs)

    @payload('media')
    def chunked_upload_init(self, total_bytes, media_type, *,
                            media_category=None, additional_owners=None,
                            **kwargs):
        """ :reference https://developer.twitter.com/en/docs/twitter-api/v1/media/upload-media/api-reference/post-media-upload-init
        """
        headers = {'Content-Type': 'application/x-www-form-urlencoded'}

        post_data = {
            'command': 'INIT',
            'total_bytes': total_bytes,
            'media_type': media_type,
        }
        if media_category is not None:
            post_data['media_category'] = media_category
        if additional_owners is not None:
            post_data['additional_owners'] = list_to_csv(additional_owners)

<<<<<<< HEAD
        return self.request(
            'POST', 'media/upload', headers=headers, post_data=post_data,
            upload_api=True, **kwargs
        )
=======
        headers, post_data = API._pack_image(filename, max_size,
                                             form_field='media', f=file,
                                             file_type=file_type)
        kwargs.update({'headers': headers, 'post_data': post_data})
>>>>>>> ece636f6

    def chunked_upload_append(self, media_id, media, segment_index, **kwargs):
        """ :reference https://developer.twitter.com/en/docs/twitter-api/v1/media/upload-media/api-reference/post-media-upload-append
        """
        post_data = {
            'command': 'APPEND',
            'media_id': media_id,
            'segment_index': segment_index
        }
        files = {'media': media}
        return self.request(
<<<<<<< HEAD
            'POST', 'media/upload', post_data=post_data, files=files,
            upload_api=True, **kwargs
        )

    @payload('media')
    def chunked_upload_finalize(self, media_id, **kwargs):
        """ :reference https://developer.twitter.com/en/docs/twitter-api/v1/media/upload-media/api-reference/post-media-upload-finalize
        """
        headers = {'Content-Type': 'application/x-www-form-urlencoded'}
        post_data = {
            'command': 'FINALIZE',
            'media_id': media_id
        }
        return self.request(
            'POST', 'media/upload', headers=headers, post_data=post_data,
            upload_api=True, **kwargs
=======
            'POST', 'media/upload', endpoint_parameters=(
                'media_category', 'additional_owners'
            ), upload_api=True, **kwargs
>>>>>>> ece636f6
        )

    def create_media_metadata(self, media_id, alt_text, **kwargs):
        """ :reference: https://developer.twitter.com/en/docs/twitter-api/v1/media/upload-media/api-reference/post-media-metadata-create
        """
        json_payload = {
            'media_id': media_id,
            'alt_text': {'text': alt_text}
        }

        return self.request(
            'POST', 'media/metadata/create', json_payload=json_payload,
            upload_api=True, **kwargs
        )

    @payload('status')
    def update_with_media(self, status, filename, *, file=None, **kwargs):
<<<<<<< HEAD
        """ :reference: https://developer.twitter.com/en/docs/tweets/post-and-engage/api-reference/post-statuses-update_with_media
        """
        if file is not None:
            files = {'media[]': (filename, file)}
        else:
            files = {'media[]': open(filename, 'rb')}
        return self.request(
            'POST',  'statuses/update_with_media', endpoint_parameters=(
                'status', 'possibly_sensitive', 'in_reply_to_status_id',
                'lat', 'long', 'place_id', 'display_coordinates'
            ), status=status, files=files, **kwargs
        )

    @payload('media')
    def get_media_upload_status(self, media_id, **kwargs):
        """ :reference: https://developer.twitter.com/en/docs/twitter-api/v1/media/upload-media/api-reference/get-media-upload-status
        """
        return self.request(
            'GET', 'media/upload', endpoint_parameters=(
                'command', 'media_id'
            ), command='STATUS', media_id=media_id, upload_api=True, **kwargs
=======
        """ :reference: https://developer.twitter.com/en/docs/twitter-api/v1/tweets/post-and-engage/api-reference/post-statuses-update_with_media
        """
        headers, post_data = API._pack_image(filename, 3072,
                                             form_field='media[]', f=file)
        kwargs.update({'headers': headers, 'post_data': post_data})

        return self.request(
            'POST', 'statuses/update_with_media', endpoint_parameters=(
                'status', 'possibly_sensitive', 'in_reply_to_status_id',
                'lat', 'long', 'place_id', 'display_coordinates'
            ), status=status, **kwargs
>>>>>>> ece636f6
        )

    @payload('status')
    def destroy_status(self, id, **kwargs):
        """ :reference: https://developer.twitter.com/en/docs/twitter-api/v1/tweets/post-and-engage/api-reference/post-statuses-destroy-id
        """
        return self.request(
            'POST', f'statuses/destroy/{id}', endpoint_parameters=(
                'trim_user',
            ), **kwargs
        )

    @payload('status')
    def retweet(self, id, **kwargs):
        """ :reference: https://developer.twitter.com/en/docs/twitter-api/v1/tweets/post-and-engage/api-reference/post-statuses-retweet-id
        """
        return self.request(
            'POST', f'statuses/retweet/{id}', endpoint_parameters=(
                'trim_user',
            ), **kwargs
        )

    @payload('status')
    def unretweet(self, id, **kwargs):
        """ :reference: https://developer.twitter.com/en/docs/twitter-api/v1/tweets/post-and-engage/api-reference/post-statuses-unretweet-id
        """
        return self.request(
            'POST', f'statuses/unretweet/{id}', endpoint_parameters=(
                'trim_user',
            ), **kwargs
        )

    @payload('status', list=True)
    def retweets(self, id, **kwargs):
        """ :reference: https://developer.twitter.com/en/docs/twitter-api/v1/tweets/post-and-engage/api-reference/get-statuses-retweets-id
        """
        return self.request(
            'GET', f'statuses/retweets/{id}', endpoint_parameters=(
                'count', 'trim_user'
            ), **kwargs
        )

    @pagination(mode='cursor')
    @payload('ids')
    def retweeters(self, id, **kwargs):
        """ :reference: https://developer.twitter.com/en/docs/twitter-api/v1/tweets/post-and-engage/api-reference/get-statuses-retweeters-ids
        """
        return self.request(
            'GET', 'statuses/retweeters/ids', endpoint_parameters=(
                'id', 'count', 'cursor', 'stringify_ids'
            ), id=id, **kwargs
        )

    @payload('user')
    def get_user(self, **kwargs):
        """ :reference: https://developer.twitter.com/en/docs/twitter-api/v1/accounts-and-users/follow-search-get-users/api-reference/get-users-show
        """
        return self.request(
            'GET', 'users/show', endpoint_parameters=(
                'user_id', 'screen_name', 'include_entities'
            ), **kwargs
        )

    @payload('json')
    def get_oembed(self, url, **kwargs):
        """ :reference: https://developer.twitter.com/en/docs/twitter-api/v1/tweets/post-and-engage/api-reference/get-statuses-oembed
        """
        return self.request(
            'GET', 'statuses/oembed', endpoint_parameters=(
                'url', 'maxwidth', 'hide_media', 'hide_thread', 'omit_script',
                'align', 'related', 'lang', 'theme', 'link_color',
                'widget_type', 'dnt'
            ), url=url, require_auth=False, **kwargs
        )

    @payload('user', list=True)
    def lookup_users(self, *, screen_name=None, user_id=None, **kwargs):
        """ :reference: https://developer.twitter.com/en/docs/twitter-api/v1/accounts-and-users/follow-search-get-users/api-reference/get-users-lookup
        """
        return self.request(
            'POST', 'users/lookup', endpoint_parameters=(
                'screen_name', 'user_id', 'include_entities', 'tweet_mode'
            ), screen_name=list_to_csv(screen_name),
            user_id=list_to_csv(user_id), **kwargs
        )

    def me(self):
        """ Get the authenticated user """
        return self.get_user(screen_name=self.auth.get_username())

    @pagination(mode='page')
    @payload('user', list=True)
    def search_users(self, q, **kwargs):
        """ :reference: https://developer.twitter.com/en/docs/twitter-api/v1/accounts-and-users/follow-search-get-users/api-reference/get-users-search
        """
        return self.request(
            'GET', 'users/search', endpoint_parameters=(
                'q', 'page', 'count', 'include_entities'
            ), q=q, **kwargs
        )

    @payload('direct_message')
    def get_direct_message(self, id, **kwargs):
        """ :reference: https://developer.twitter.com/en/docs/twitter-api/v1/direct-messages/sending-and-receiving/api-reference/get-event
        """
        return self.request(
            'GET', 'direct_messages/events/show', endpoint_parameters=(
                'id',
            ), id=id, **kwargs
        )

    @pagination(mode='dm_cursor')
    @payload('direct_message', list=True)
    def list_direct_messages(self, **kwargs):
        """ :reference: https://developer.twitter.com/en/docs/twitter-api/v1/direct-messages/sending-and-receiving/api-reference/list-events
        """
        return self.request(
            'GET', 'direct_messages/events/list', endpoint_parameters=(
                'count', 'cursor'
            ), **kwargs
        )

    @payload('direct_message')
    def send_direct_message(self, recipient_id, text, *, quick_reply_options=None,
                            attachment_type=None, attachment_media_id=None,
                            ctas=None, **kwargs):
        """ :reference: https://developer.twitter.com/en/docs/twitter-api/v1/direct-messages/sending-and-receiving/api-reference/new-event
        """
        json_payload = {
            'event': {'type': 'message_create',
                      'message_create': {
                          'target': {'recipient_id': recipient_id},
                          'message_data': {'text': text}
                      }
            }
        }
        message_data = json_payload['event']['message_create']['message_data']
        if quick_reply_options is not None:
            message_data['quick_reply'] = {
                'type': 'options',
                'options': quick_reply_options
            }
        if attachment_type is not None and attachment_media_id is not None:
            message_data['attachment'] = {
                'type': attachment_type,
                'media': {'id': attachment_media_id}
            }
        if ctas is not None:
            message_data['ctas'] = ctas
        return self.request(
            'POST', 'direct_messages/events/new',
            json_payload=json_payload, **kwargs
        )

    def destroy_direct_message(self, id, **kwargs):
        """ :reference: https://developer.twitter.com/en/docs/twitter-api/v1/direct-messages/sending-and-receiving/api-reference/delete-message-event
        """
        return self.request(
            'DELETE', 'direct_messages/events/destroy', endpoint_parameters=(
                'id',
            ), id=id, **kwargs
        )

    @payload('user')
    def create_friendship(self, **kwargs):
        """ :reference: https://developer.twitter.com/en/docs/twitter-api/v1/accounts-and-users/follow-search-get-users/api-reference/post-friendships-create
        """
        return self.request(
            'POST', 'friendships/create', endpoint_parameters=(
                'screen_name', 'user_id', 'follow'
            ), **kwargs
        )

    @payload('user')
    def destroy_friendship(self, **kwargs):
        """ :reference: https://developer.twitter.com/en/docs/twitter-api/v1/accounts-and-users/follow-search-get-users/api-reference/post-friendships-destroy
        """
        return self.request(
            'POST', 'friendships/destroy', endpoint_parameters=(
                'screen_name', 'user_id'
            ), **kwargs
        )

    @payload('friendship')
    def show_friendship(self, **kwargs):
        """ :reference: https://developer.twitter.com/en/docs/twitter-api/v1/accounts-and-users/follow-search-get-users/api-reference/get-friendships-show
        """
        return self.request(
            'GET', 'friendships/show', endpoint_parameters=(
                'source_id', 'source_screen_name', 'target_id',
                'target_screen_name'
            ), **kwargs
        )

    @payload('relationship', list=True)
    def lookup_friendships(self, *, screen_name=None, user_id=None, **kwargs):
        """ :reference: https://developer.twitter.com/en/docs/twitter-api/v1/accounts-and-users/follow-search-get-users/api-reference/get-friendships-lookup
        """
        return self.request(
            'GET', 'friendships/lookup', endpoint_parameters=(
                'screen_name', 'user_id'
            ), screen_name=list_to_csv(screen_name),
            user_id=list_to_csv(user_id), **kwargs
        )

    @pagination(mode='cursor')
    @payload('ids')
    def friends_ids(self, **kwargs):
        """ :reference: https://developer.twitter.com/en/docs/twitter-api/v1/accounts-and-users/follow-search-get-users/api-reference/get-friends-ids
        """
        return self.request(
            'GET', 'friends/ids', endpoint_parameters=(
                'user_id', 'screen_name', 'cursor', 'stringify_ids', 'count'
            ), **kwargs
        )

    @pagination(mode='cursor')
    @payload('user', list=True)
    def friends(self, **kwargs):
        """ :reference: https://developer.twitter.com/en/docs/twitter-api/v1/accounts-and-users/follow-search-get-users/api-reference/get-friends-list
        """
        return self.request(
            'GET', 'friends/list', endpoint_parameters=(
                'user_id', 'screen_name', 'cursor', 'count', 'skip_status',
                'include_user_entities'
            ), **kwargs
        )

    @pagination(mode='cursor')
    @payload('ids')
    def friendships_incoming(self, **kwargs):
        """ :reference: https://developer.twitter.com/en/docs/twitter-api/v1/accounts-and-users/follow-search-get-users/api-reference/get-friendships-incoming
        """
        return self.request(
            'GET', 'friendships/incoming', endpoint_parameters=(
                'cursor', 'stringify_ids'
            ), **kwargs
        )

    @pagination(mode='cursor')
    @payload('ids')
    def friendships_outgoing(self, **kwargs):
        """ :reference: https://developer.twitter.com/en/docs/twitter-api/v1/accounts-and-users/follow-search-get-users/api-reference/get-friendships-outgoing
        """
        return self.request(
            'GET', 'friendships/outgoing', endpoint_parameters=(
                'cursor', 'stringify_ids'
            ), **kwargs
        )

    @pagination(mode='cursor')
    @payload('ids')
    def followers_ids(self, **kwargs):
        """ :reference: https://developer.twitter.com/en/docs/twitter-api/v1/accounts-and-users/follow-search-get-users/api-reference/get-followers-ids
        """
        return self.request(
            'GET', 'followers/ids', endpoint_parameters=(
                'user_id', 'screen_name', 'cursor', 'count'
            ), **kwargs
        )

    @pagination(mode='cursor')
    @payload('user', list=True)
    def followers(self, **kwargs):
        """ :reference: https://developer.twitter.com/en/docs/twitter-api/v1/accounts-and-users/follow-search-get-users/api-reference/get-followers-list
        """
        return self.request(
            'GET', 'followers/list', endpoint_parameters=(
                'user_id', 'screen_name', 'cursor', 'count', 'skip_status',
                'include_user_entities'
            ), **kwargs
        )

    @payload('json')
    def get_settings(self, **kwargs):
        """ :reference: https://developer.twitter.com/en/docs/twitter-api/v1/accounts-and-users/manage-account-settings/api-reference/get-account-settings
        """
        return self.request(
            'GET', 'account/settings', use_cache=False, **kwargs
        )

    @payload('json')
    def set_settings(self, **kwargs):
        """ :reference: https://developer.twitter.com/en/docs/twitter-api/v1/accounts-and-users/manage-account-settings/api-reference/post-account-settings
        """
        return self.request(
            'POST', 'account/settings', endpoint_parameters=(
                'sleep_time_enabled', 'start_sleep_time', 'end_sleep_time',
                'time_zone', 'trend_location_woeid', 'lang'
            ), use_cache=False, **kwargs
        )

    @payload('user')
    def verify_credentials(self, **kwargs):
        """ :reference: https://developer.twitter.com/en/docs/twitter-api/v1/accounts-and-users/manage-account-settings/api-reference/get-account-verify_credentials
        """
        if 'include_email' in kwargs:
            kwargs['include_email'] = str(kwargs['include_email']).lower()
        return self.request(
            'GET', 'account/verify_credentials', endpoint_parameters=(
                'include_entities', 'skip_status', 'include_email'
            ), **kwargs
        )

    @payload('json')
    def rate_limit_status(self, **kwargs):
        """ :reference: https://developer.twitter.com/en/docs/twitter-api/v1/developer-utilities/rate-limit-status/api-reference/get-application-rate_limit_status
        """
        return self.request(
            'GET', 'application/rate_limit_status', endpoint_parameters=(
                'resources',
            ), use_cache=False, **kwargs
        )

    @payload('user')
    def update_profile_image(self, filename, *, file=None, **kwargs):
        """ :reference: https://developer.twitter.com/en/docs/twitter-api/v1/accounts-and-users/manage-account-settings/api-reference/post-account-update_profile_image
        """
        if file is not None:
            files = {'image': (filename, file)}
        else:
            files = {'image': open(filename, 'rb')}
        return self.request(
            'POST', 'account/update_profile_image', endpoint_parameters=(
                'include_entities', 'skip_status'
            ), files=files, **kwargs
        )

    def update_profile_banner(self, filename, *, file=None, **kwargs):
        """ :reference: https://developer.twitter.com/en/docs/twitter-api/v1/accounts-and-users/manage-account-settings/api-reference/post-account-update_profile_banner
        """
        if file is not None:
            files = {'banner': (filename, file)}
        else:
            files = {'banner': open(filename, 'rb')}
        return self.request(
            'POST', 'account/update_profile_banner', endpoint_parameters=(
                'width', 'height', 'offset_left', 'offset_right'
            ), files=files, **kwargs
        )

    @payload('user')
    def update_profile(self, **kwargs):
        """ :reference: https://developer.twitter.com/en/docs/twitter-api/v1/accounts-and-users/manage-account-settings/api-reference/post-account-update_profile
        """
        return self.request(
            'POST', 'account/update_profile', endpoint_parameters=(
                'name', 'url', 'location', 'description', 'profile_link_color',
                'include_entities', 'skip_status'
            ), **kwargs
        )

    @pagination(mode='id')
    @payload('status', list=True)
    def favorites(self, **kwargs):
        """ :reference: https://developer.twitter.com/en/docs/twitter-api/v1/tweets/post-and-engage/api-reference/get-favorites-list
        """
        return self.request(
            'GET', 'favorites/list', endpoint_parameters=(
                'user_id', 'screen_name', 'count', 'since_id', 'max_id',
                'include_entities'
            ), **kwargs
        )

    @payload('status')
    def create_favorite(self, id, **kwargs):
        """ :reference: https://developer.twitter.com/en/docs/twitter-api/v1/tweets/post-and-engage/api-reference/post-favorites-create
        """
        return self.request(
            'POST', 'favorites/create', endpoint_parameters=(
                'id', 'include_entities'
            ), id=id, **kwargs
        )

    @payload('status')
    def destroy_favorite(self, id, **kwargs):
        """ :reference: https://developer.twitter.com/en/docs/twitter-api/v1/tweets/post-and-engage/api-reference/post-favorites-destroy
        """
        return self.request(
            'POST', 'favorites/destroy', endpoint_parameters=(
                'id', 'include_entities'
            ), id=id, **kwargs
        )

    @payload('user')
    def create_block(self, **kwargs):
        """ :reference: https://developer.twitter.com/en/docs/twitter-api/v1/accounts-and-users/mute-block-report-users/api-reference/post-blocks-create
        """
        return self.request(
            'POST', 'blocks/create', endpoint_parameters=(
                'screen_name', 'user_id', 'include_entities', 'skip_status'
            ), **kwargs
        )

    @payload('user')
    def destroy_block(self, **kwargs):
        """ :reference: https://developer.twitter.com/en/docs/twitter-api/v1/accounts-and-users/mute-block-report-users/api-reference/post-blocks-destroy
        """
        return self.request(
            'POST', 'blocks/destroy', endpoint_parameters=(
                'screen_name', 'user_id', 'include_entities', 'skip_status'
            ), **kwargs
        )

    @pagination(mode='cursor')
    @payload('ids')
    def mutes_ids(self, **kwargs):
        """ :reference: https://developer.twitter.com/en/docs/twitter-api/v1/accounts-and-users/mute-block-report-users/api-reference/get-mutes-users-ids
        """
        return self.request(
            'GET', 'mutes/users/ids', endpoint_parameters=(
                'stringify_ids', 'cursor'
            ), **kwargs
        )

    @pagination(mode='cursor')
    @payload('user', list=True)
    def mutes(self, **kwargs):
        """ :reference: https://developer.twitter.com/en/docs/twitter-api/v1/accounts-and-users/mute-block-report-users/api-reference/get-mutes-users-list
        """
        return self.request(
            'GET', 'mutes/users/list', endpoint_parameters=(
                'cursor', 'include_entities', 'skip_status'
            ), **kwargs
        )

    @payload('user')
    def create_mute(self, **kwargs):
        """ :reference: https://developer.twitter.com/en/docs/twitter-api/v1/accounts-and-users/mute-block-report-users/api-reference/post-mutes-users-create
        """
        return self.request(
            'POST', 'mutes/users/create', endpoint_parameters=(
                'screen_name', 'user_id'
            ), **kwargs
        )

    @payload('user')
    def destroy_mute(self, **kwargs):
        """ :reference: https://developer.twitter.com/en/docs/twitter-api/v1/accounts-and-users/mute-block-report-users/api-reference/post-mutes-users-destroy
        """
        return self.request(
            'POST', 'mutes/users/destroy', endpoint_parameters=(
                'screen_name', 'user_id'
            ), **kwargs
        )

    @pagination(mode='cursor')
    @payload('user', list=True)
    def blocks(self, **kwargs):
        """ :reference: https://developer.twitter.com/en/docs/twitter-api/v1/accounts-and-users/mute-block-report-users/api-reference/get-blocks-list
        """
        return self.request(
            'GET', 'blocks/list', endpoint_parameters=(
                'include_entities', 'skip_status', 'cursor'
            ), **kwargs
        )

    @pagination(mode='cursor')
    @payload('ids')
    def blocks_ids(self, **kwargs):
        """ :reference: https://developer.twitter.com/en/docs/twitter-api/v1/accounts-and-users/mute-block-report-users/api-reference/get-blocks-ids
        """
        return self.request(
            'GET', 'blocks/ids', endpoint_parameters=(
                'stringify_ids', 'cursor',
            ), **kwargs
        )

    @payload('user')
    def report_spam(self, **kwargs):
        """ :reference: https://developer.twitter.com/en/docs/twitter-api/v1/accounts-and-users/mute-block-report-users/api-reference/post-users-report_spam
        """
        return self.request(
            'POST', 'users/report_spam', endpoint_parameters=(
                'screen_name', 'user_id', 'perform_block'
            ), **kwargs
        )

    @payload('saved_search', list=True)
    def saved_searches(self, **kwargs):
        """ :reference: https://developer.twitter.com/en/docs/twitter-api/v1/accounts-and-users/manage-account-settings/api-reference/get-saved_searches-list
        """
        return self.request('GET', 'saved_searches/list', **kwargs)

    @payload('saved_search')
    def get_saved_search(self, id, **kwargs):
        """ :reference: https://developer.twitter.com/en/docs/twitter-api/v1/accounts-and-users/manage-account-settings/api-reference/get-saved_searches-show-id
        """
        return self.request('GET', f'saved_searches/show/{id}', **kwargs)

    @payload('saved_search')
    def create_saved_search(self, query, **kwargs):
        """ :reference: https://developer.twitter.com/en/docs/twitter-api/v1/accounts-and-users/manage-account-settings/api-reference/post-saved_searches-create
        """
        return self.request(
            'POST', 'saved_searches/create', endpoint_parameters=(
                'query',
            ), query=query, **kwargs
        )

    @payload('saved_search')
    def destroy_saved_search(self, id, **kwargs):
        """ :reference: https://developer.twitter.com/en/docs/twitter-api/v1/accounts-and-users/manage-account-settings/api-reference/post-saved_searches-destroy-id
        """
        return self.request('POST', f'saved_searches/destroy/{id}', **kwargs)

    @payload('list')
    def create_list(self, name, **kwargs):
        """ :reference: https://developer.twitter.com/en/docs/twitter-api/v1/accounts-and-users/create-manage-lists/api-reference/post-lists-create
        """
        return self.request(
            'POST', 'lists/create', endpoint_parameters=(
                'name', 'mode', 'description'
            ), name=name, **kwargs
        )

    @payload('list')
    def destroy_list(self, **kwargs):
        """ :reference: https://developer.twitter.com/en/docs/twitter-api/v1/accounts-and-users/create-manage-lists/api-reference/post-lists-destroy
        """
        return self.request(
            'POST', 'lists/destroy', endpoint_parameters=(
                'owner_screen_name', 'owner_id', 'list_id', 'slug'
            ), **kwargs
        )

    @payload('list')
    def update_list(self, **kwargs):
        """ :reference: https://developer.twitter.com/en/docs/twitter-api/v1/accounts-and-users/create-manage-lists/api-reference/post-lists-update
        """
        return self.request(
            'POST', 'lists/update', endpoint_parameters=(
                'list_id', 'slug', 'name', 'mode', 'description',
                'owner_screen_name', 'owner_id'
            ), **kwargs
        )

    @payload('list', list=True)
    def lists_all(self, **kwargs):
        """ :reference: https://developer.twitter.com/en/docs/twitter-api/v1/accounts-and-users/create-manage-lists/api-reference/get-lists-list
        """
        return self.request(
            'GET', 'lists/list', endpoint_parameters=(
                'user_id', 'screen_name', 'reverse'
            ), **kwargs
        )

    @pagination(mode='cursor')
    @payload('list', list=True)
    def lists_memberships(self, **kwargs):
        """ :reference: https://developer.twitter.com/en/docs/twitter-api/v1/accounts-and-users/create-manage-lists/api-reference/get-lists-memberships
        """
        return self.request(
            'GET', 'lists/memberships', endpoint_parameters=(
                'user_id', 'screen_name', 'count', 'cursor',
                'filter_to_owned_lists'
            ), **kwargs
        )

    @pagination(mode='cursor')
    @payload('list', list=True)
    def lists_ownerships(self, **kwargs):
        """ :reference: https://developer.twitter.com/en/docs/twitter-api/v1/accounts-and-users/create-manage-lists/api-reference/get-lists-ownerships
        """
        return self.request(
            'GET', 'lists/ownerships', endpoint_parameters=(
                'user_id', 'screen_name', 'count', 'cursor'
            ), **kwargs
        )

    @pagination(mode='cursor')
    @payload('list', list=True)
    def lists_subscriptions(self, **kwargs):
        """ :reference: https://developer.twitter.com/en/docs/twitter-api/v1/accounts-and-users/create-manage-lists/api-reference/get-lists-subscriptions
        """
        return self.request(
            'GET', 'lists/subscriptions', endpoint_parameters=(
                'user_id', 'screen_name', 'count', 'cursor'
            ), **kwargs
        )

    @pagination(mode='id')
    @payload('status', list=True)
    def list_timeline(self, **kwargs):
        """ :reference: https://developer.twitter.com/en/docs/twitter-api/v1/accounts-and-users/create-manage-lists/api-reference/get-lists-statuses
        """
        return self.request(
            'GET', 'lists/statuses', endpoint_parameters=(
                'list_id', 'slug', 'owner_screen_name', 'owner_id', 'since_id',
                'max_id', 'count', 'include_entities', 'include_rts'
            ), **kwargs
        )

    @payload('list')
    def get_list(self, **kwargs):
        """ :reference: https://developer.twitter.com/en/docs/twitter-api/v1/accounts-and-users/create-manage-lists/api-reference/get-lists-show
        """
        return self.request(
            'GET', 'lists/show', endpoint_parameters=(
                'list_id', 'slug', 'owner_screen_name', 'owner_id'
            ), **kwargs
        )

    @payload('list')
    def add_list_member(self, **kwargs):
        """ :reference: https://developer.twitter.com/en/docs/twitter-api/v1/accounts-and-users/create-manage-lists/api-reference/post-lists-members-create
        """
        return self.request(
            'POST', 'lists/members/create', endpoint_parameters=(
                'list_id', 'slug', 'user_id', 'screen_name',
                'owner_screen_name', 'owner_id'
            ), **kwargs
        )

    @payload('list')
    def remove_list_member(self, **kwargs):
        """ :reference: https://developer.twitter.com/en/docs/twitter-api/v1/accounts-and-users/create-manage-lists/api-reference/post-lists-members-destroy
        """
        return self.request(
            'POST', 'lists/members/destroy', endpoint_parameters=(
                'list_id', 'slug', 'user_id', 'screen_name',
                'owner_screen_name', 'owner_id'
            ), **kwargs
        )

    @payload('list')
    def add_list_members(self, **kwargs):
        """ :reference: https://developer.twitter.com/en/docs/twitter-api/v1/accounts-and-users/create-manage-lists/api-reference/post-lists-members-create_all
        """
        if 'user_id' in kwargs:
            kwargs['user_id'] = list_to_csv(kwargs['user_id'])
        if 'screen_name' in kwargs:
            kwargs['screen_name'] = list_to_csv(kwargs['screen_name'])
        return self.request(
            'POST', 'lists/members/create_all', endpoint_parameters=(
                'list_id', 'slug', 'user_id', 'screen_name',
                'owner_screen_name', 'owner_id'
            ), **kwargs
        )

    @payload('list')
    def remove_list_members(self, **kwargs):
        """ :reference: https://developer.twitter.com/en/docs/twitter-api/v1/accounts-and-users/create-manage-lists/api-reference/post-lists-members-destroy_all
        """
        if 'user_id' in kwargs:
            kwargs['user_id'] = list_to_csv(kwargs['user_id'])
        if 'screen_name' in kwargs:
            kwargs['screen_name'] = list_to_csv(kwargs['screen_name'])
        return self.request(
            'POST', 'lists/members/destroy_all', endpoint_parameters=(
                'list_id', 'slug', 'user_id', 'screen_name',
                'owner_screen_name', 'owner_id'
            ), **kwargs
        )

    @pagination(mode='cursor')
    @payload('user', list=True)
    def list_members(self, **kwargs):
        """ :reference: https://developer.twitter.com/en/docs/twitter-api/v1/accounts-and-users/create-manage-lists/api-reference/get-lists-members
        """
        return self.request(
            'GET', 'lists/members', endpoint_parameters=(
                'list_id', 'slug', 'owner_screen_name', 'owner_id', 'count',
                'cursor', 'include_entities', 'skip_status'
            ), **kwargs
        )

    @payload('user')
    def show_list_member(self, **kwargs):
        """ :reference: https://developer.twitter.com/en/docs/twitter-api/v1/accounts-and-users/create-manage-lists/api-reference/get-lists-members-show
        """
        return self.request(
            'GET', 'lists/members/show', endpoint_parameters=(
                'list_id', 'slug', 'user_id', 'screen_name',
                'owner_screen_name', 'owner_id', 'include_entities',
                'skip_status'
            ), **kwargs
        )

    @payload('list')
    def subscribe_list(self, **kwargs):
        """ :reference: https://developer.twitter.com/en/docs/twitter-api/v1/accounts-and-users/create-manage-lists/api-reference/post-lists-subscribers-create
        """
        return self.request(
            'POST', 'lists/subscribers/create', endpoint_parameters=(
                'owner_screen_name', 'owner_id', 'list_id', 'slug'
            ), **kwargs
        )

    @payload('list')
    def unsubscribe_list(self, **kwargs):
        """ :reference: https://developer.twitter.com/en/docs/twitter-api/v1/accounts-and-users/create-manage-lists/api-reference/post-lists-subscribers-destroy
        """
        return self.request(
            'POST', 'lists/subscribers/destroy', endpoint_parameters=(
                'list_id', 'slug', 'owner_screen_name', 'owner_id'
            ), **kwargs
        )

    @pagination(mode='cursor')
    @payload('user', list=True)
    def list_subscribers(self, **kwargs):
        """ :reference: https://developer.twitter.com/en/docs/twitter-api/v1/accounts-and-users/create-manage-lists/api-reference/get-lists-subscribers
        """
        return self.request(
            'GET', 'lists/subscribers', endpoint_parameters=(
                'list_id', 'slug', 'owner_screen_name', 'owner_id', 'count',
                'cursor', 'include_entities', 'skip_status'
            ), **kwargs
        )

    @payload('user')
    def show_list_subscriber(self, **kwargs):
        """ :reference: https://developer.twitter.com/en/docs/twitter-api/v1/accounts-and-users/create-manage-lists/api-reference/get-lists-subscribers-show
        """
        return self.request(
            'GET', 'lists/subscribers/show', endpoint_parameters=(
                'owner_screen_name', 'owner_id', 'list_id', 'slug', 'user_id',
                'screen_name', 'include_entities', 'skip_status'
            ), **kwargs
        )

    @payload('json')
    def trends_available(self, **kwargs):
        """ :reference: https://developer.twitter.com/en/docs/twitter-api/v1/trends/locations-with-trending-topics/api-reference/get-trends-available
        """
        return self.request('GET', 'trends/available', **kwargs)

    @payload('json')
    def trends_place(self, id, **kwargs):
        """ :reference: https://developer.twitter.com/en/docs/twitter-api/v1/trends/trends-for-location/api-reference/get-trends-place
        """
        return self.request(
            'GET', 'trends/place', endpoint_parameters=(
                'id', 'exclude'
            ), id=id, **kwargs
        )

    @payload('json')
    def trends_closest(self, lat, long, **kwargs):
        """ :reference: https://developer.twitter.com/en/docs/twitter-api/v1/trends/locations-with-trending-topics/api-reference/get-trends-closest
        """
        return self.request(
            'GET', 'trends/closest', endpoint_parameters=(
                'lat', 'long'
            ), lat=lat, long=long, **kwargs
        )

    @pagination(mode='id')
    @payload('search_results')
    def search(self, q, **kwargs):
        """ :reference: https://developer.twitter.com/en/docs/twitter-api/v1/tweets/search/api-reference/get-search-tweets
        """
        return self.request(
            'GET', 'search/tweets', endpoint_parameters=(
                'q', 'geocode', 'lang', 'locale', 'result_type', 'count',
                'until', 'since_id', 'max_id', 'include_entities'
            ), q=q, **kwargs
        )

    @pagination(mode='next')
    @payload('status', list=True)
    def search_30_day(self, label, query, **kwargs):
        """ :reference: https://developer.twitter.com/en/docs/twitter-api/premium/search-api/api-reference/premium-search
        """
        return self.request(
            'GET', f'tweets/search/30day/{label}', endpoint_parameters=(
                'query', 'tag', 'fromDate', 'toDate', 'maxResults', 'next'
            ), query=query, **kwargs
        )

    @pagination(mode='next')
    @payload('status', list=True)
    def search_full_archive(self, label, query, **kwargs):
        """ :reference: https://developer.twitter.com/en/docs/twitter-api/premium/search-api/api-reference/premium-search
        """
        return self.request(
            'GET', f'tweets/search/fullarchive/{label}', endpoint_parameters=(
                'query', 'tag', 'fromDate', 'toDate', 'maxResults', 'next'
            ), query=query, **kwargs
        )

    @payload('place', list=True)
    def reverse_geocode(self, lat, long, **kwargs):
        """ :reference: https://developer.twitter.com/en/docs/twitter-api/v1/geo/places-near-location/api-reference/get-geo-reverse_geocode
        """
        return self.request(
            'GET', 'geo/reverse_geocode', endpoint_parameters=(
                'lat', 'long', 'accuracy', 'granularity', 'max_results'
            ), lat=lat, long=long, **kwargs
        )

    @payload('place')
    def geo_id(self, place_id, **kwargs):
        """ :reference: https://developer.twitter.com/en/docs/twitter-api/v1/geo/place-information/api-reference/get-geo-id-place_id
        """
        return self.request('GET', f'geo/id/{place_id}', **kwargs)

    @payload('place', list=True)
    def geo_search(self, **kwargs):
        """ :reference: https://developer.twitter.com/en/docs/twitter-api/v1/geo/places-near-location/api-reference/get-geo-search
        """
        return self.request(
            'GET', 'geo/search', endpoint_parameters=(
                'lat', 'long', 'query', 'ip', 'granularity', 'max_results'
            ), **kwargs
        )

    @payload('json')
    def supported_languages(self, **kwargs):
        """ :reference: https://developer.twitter.com/en/docs/twitter-api/v1/developer-utilities/supported-languages/api-reference/get-help-languages
        """
        return self.request('GET', 'help/languages', **kwargs)

    @payload('json')
    def configuration(self, **kwargs):
        """ :reference: https://developer.twitter.com/en/docs/twitter-api/v1/developer-utilities/configuration/api-reference/get-help-configuration
        """
        return self.request('GET', 'help/configuration', **kwargs)<|MERGE_RESOLUTION|>--- conflicted
+++ resolved
@@ -321,30 +321,18 @@
             ), status=status, **kwargs
         )
 
-<<<<<<< HEAD
     def media_upload(self, filename, *, file=None, chunked=False,
                      media_category=None, additional_owners=None, **kwargs):
-        """ :reference: https://developer.twitter.com/en/docs/media/upload-media/api-reference/post-media-upload
-=======
-    @payload('media')
-    def media_upload(self, filename, *, file=None, **kwargs):
         """ :reference: https://developer.twitter.com/en/docs/twitter-api/v1/media/upload-media/api-reference/post-media-upload
->>>>>>> ece636f6
         """
         h = None
         if file is not None:
             location = file.tell()
             h = file.read(32)
             file.seek(location)
-<<<<<<< HEAD
         file_type = imghdr.what(filename, h=h)
         if file_type is not None:
             file_type = 'image/' + file_type
-=======
-        file_type = imghdr.what(filename, h=h) or mimetypes.guess_type(filename)[0]
-        if file_type == 'gif':
-            max_size = 14649
->>>>>>> ece636f6
         else:
             file_type = mimetypes.guess_type(filename)[0]
 
@@ -437,17 +425,10 @@
         if additional_owners is not None:
             post_data['additional_owners'] = list_to_csv(additional_owners)
 
-<<<<<<< HEAD
         return self.request(
             'POST', 'media/upload', headers=headers, post_data=post_data,
             upload_api=True, **kwargs
         )
-=======
-        headers, post_data = API._pack_image(filename, max_size,
-                                             form_field='media', f=file,
-                                             file_type=file_type)
-        kwargs.update({'headers': headers, 'post_data': post_data})
->>>>>>> ece636f6
 
     def chunked_upload_append(self, media_id, media, segment_index, **kwargs):
         """ :reference https://developer.twitter.com/en/docs/twitter-api/v1/media/upload-media/api-reference/post-media-upload-append
@@ -459,7 +440,6 @@
         }
         files = {'media': media}
         return self.request(
-<<<<<<< HEAD
             'POST', 'media/upload', post_data=post_data, files=files,
             upload_api=True, **kwargs
         )
@@ -476,11 +456,6 @@
         return self.request(
             'POST', 'media/upload', headers=headers, post_data=post_data,
             upload_api=True, **kwargs
-=======
-            'POST', 'media/upload', endpoint_parameters=(
-                'media_category', 'additional_owners'
-            ), upload_api=True, **kwargs
->>>>>>> ece636f6
         )
 
     def create_media_metadata(self, media_id, alt_text, **kwargs):
@@ -498,8 +473,7 @@
 
     @payload('status')
     def update_with_media(self, status, filename, *, file=None, **kwargs):
-<<<<<<< HEAD
-        """ :reference: https://developer.twitter.com/en/docs/tweets/post-and-engage/api-reference/post-statuses-update_with_media
+        """ :reference: https://developer.twitter.com/en/docs/twitter-api/v1/tweets/post-and-engage/api-reference/post-statuses-update_with_media
         """
         if file is not None:
             files = {'media[]': (filename, file)}
@@ -520,19 +494,6 @@
             'GET', 'media/upload', endpoint_parameters=(
                 'command', 'media_id'
             ), command='STATUS', media_id=media_id, upload_api=True, **kwargs
-=======
-        """ :reference: https://developer.twitter.com/en/docs/twitter-api/v1/tweets/post-and-engage/api-reference/post-statuses-update_with_media
-        """
-        headers, post_data = API._pack_image(filename, 3072,
-                                             form_field='media[]', f=file)
-        kwargs.update({'headers': headers, 'post_data': post_data})
-
-        return self.request(
-            'POST', 'statuses/update_with_media', endpoint_parameters=(
-                'status', 'possibly_sensitive', 'in_reply_to_status_id',
-                'lat', 'long', 'place_id', 'display_coordinates'
-            ), status=status, **kwargs
->>>>>>> ece636f6
         )
 
     @payload('status')
