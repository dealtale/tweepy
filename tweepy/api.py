--- conflicted
+++ resolved
@@ -849,11 +849,7 @@
         return bind_api(
             api=self,
             path='/blocks/ids.json',
-<<<<<<< HEAD
             payload_type='ids',
-=======
-            payload_type='json',
->>>>>>> a381c254
             allowed_param=['cursor'],
             require_auth=True
         )
