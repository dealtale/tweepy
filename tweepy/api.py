# Tweepy
# Copyright 2009-2020 Joshua Roesslein
# See LICENSE for details.

import imghdr
import mimetypes
import os
<<<<<<< HEAD
import six

if six.PY2:
    from urllib import urlencode
elif six.PY3:
    from urllib.parse import urlencode
=======
>>>>>>> f084da86

from tweepy.binder import bind_api, pagination
from tweepy.error import TweepError
from tweepy.parsers import ModelParser, Parser, RawParser
from tweepy.utils import list_to_csv

IMAGE_TYPES = ['gif', 'jpeg', 'png', 'webp']
CHUNKED_TYPES = IMAGE_TYPES + ['video/mp4']

# Default chunk size, in kibibytes, 1 MB is given as example chunk size in Twitter API docs
# The max is given in the docs as 5 MB.
# minimum chunk size is 16 KiB, which keeps the maximum number of chunks under 999
DEFAULT_CHUNKSIZE = 1024
MAX_CHUNKSIZE = 5 * 1024
MIN_CHUNKSIZE = 16

MAX_UPLOAD_SIZE_STANDARD = 4883  # standard uploads must be less than 5 MB
MAX_UPLOAD_SIZE_CHUNKED = 14649  # chunked uploads must be less than 15 MB


class API:
    """Twitter API"""

    def __init__(self, auth_handler=None,
                 host='api.twitter.com', search_host='search.twitter.com',
                 upload_host='upload.twitter.com', cache=None, api_root='/1.1',
                 search_root='', upload_root='/1.1', retry_count=0,
                 retry_delay=0, retry_errors=None, timeout=60, parser=None,
                 compression=False, wait_on_rate_limit=False,
                 wait_on_rate_limit_notify=False, proxy=''):
        """
        API instance constructor

        :param auth_handler:
        :param host: url of the server of the rest api,
                     default: 'api.twitter.com'
        :param search_host: url of the search server,
                            default: 'search.twitter.com'
        :param upload_host: url of the upload server,
                            default: 'upload.twitter.com'
        :param cache: Cache to query if a GET method is used, default: None
        :param api_root: suffix of the api version, default: '/1.1'
        :param search_root: suffix of the search version, default: ''
        :param upload_root: suffix of the upload version, default: '/1.1'
        :param retry_count: number of allowed retries, default: 0
        :param retry_delay: delay in second between retries, default: 0
        :param retry_errors: default: None
        :param timeout: delay before to consider the request as timed out in
                        seconds, default: 60
        :param parser: ModelParser instance to parse the responses,
                       default: None
        :param compression: If the response is compressed, default: False
        :param wait_on_rate_limit: If the api wait when it hits the rate limit,
                                   default: False
        :param wait_on_rate_limit_notify: If the api print a notification when
                                          the rate limit is hit, default: False
        :param proxy: Url to use as proxy during the HTTP request, default: ''

        :raise TypeError: If the given parser is not a ModelParser instance.
        """
        self.auth = auth_handler
        self.host = host
        self.search_host = search_host
        self.upload_host = upload_host
        self.api_root = api_root
        self.search_root = search_root
        self.upload_root = upload_root
        self.cache = cache
        self.compression = compression
        self.retry_count = retry_count
        self.retry_delay = retry_delay
        self.retry_errors = retry_errors
        self.timeout = timeout
        self.wait_on_rate_limit = wait_on_rate_limit
        self.wait_on_rate_limit_notify = wait_on_rate_limit_notify
        self.parser = parser or ModelParser()
        self.proxy = {}
        if proxy:
            self.proxy['https'] = proxy

        # Attempt to explain more clearly the parser argument requirements
        # https://github.com/tweepy/tweepy/issues/421

        parser_type = Parser
        if not isinstance(self.parser, parser_type):
            raise TypeError(
                '"parser" argument has to be an instance of "{required}".'
                ' It is currently a {actual}.'.format(
                    required=parser_type.__name__,
                    actual=type(self.parser)
                )
            )

    @property
    def home_timeline(self):
        """ :reference: https://developer.twitter.com/en/docs/tweets/timelines/api-reference/get-statuses-home_timeline
            :allowed_param: 'count', 'since_id', 'max_id', 'trim_user',
                            'exclude_replies', 'include_entities'
        """
        return bind_api(
            api=self,
            path='/statuses/home_timeline.json',
            payload_type='status', payload_list=True,
            allowed_param=['count', 'since_id', 'max_id', 'trim_user',
                           'exclude_replies', 'include_entities'],
            require_auth=True
        )

    def statuses_lookup(self, id_, *args, **kwargs):
        """ :reference: https://developer.twitter.com/en/docs/tweets/post-and-engage/api-reference/get-statuses-lookup
            :allowed_param: 'id', 'include_entities', 'trim_user', 'map',
                            'include_ext_alt_text', 'include_card_uri'
        """
        if 'map_' in kwargs:
            kwargs['map'] = kwargs.pop('map_')

        return bind_api(
            api=self,
            path='/statuses/lookup.json',
            payload_type='status', payload_list=True,
            allowed_param=['id', 'include_entities', 'trim_user', 'map',
                           'include_ext_alt_text', 'include_card_uri'],
            require_auth=True
        )(list_to_csv(id_), *args, **kwargs)

    @property
    def user_timeline(self):
        """ :reference: https://developer.twitter.com/en/docs/tweets/timelines/api-reference/get-statuses-user_timeline
            :allowed_param: 'id', 'user_id', 'screen_name', 'since_id',
                            'max_id', 'count', 'include_rts', 'trim_user',
                            'exclude_replies'
        """
        return bind_api(
            api=self,
            path='/statuses/user_timeline.json',
            payload_type='status', payload_list=True,
            allowed_param=['id', 'user_id', 'screen_name', 'since_id',
                           'max_id', 'count', 'include_rts', 'trim_user',
                           'exclude_replies']
        )

    @property
    def mentions_timeline(self):
        """ :reference: https://developer.twitter.com/en/docs/tweets/timelines/api-reference/get-statuses-mentions_timeline
            :allowed_param: 'since_id', 'max_id', 'count'
        """
        return bind_api(
            api=self,
            path='/statuses/mentions_timeline.json',
            payload_type='status', payload_list=True,
            allowed_param=['since_id', 'max_id', 'count'],
            require_auth=True
        )

    @property
    def related_results(self):
        """ :reference: https://dev.twitter.com/docs/api/1.1/get/related_results/show/%3id.format
            :allowed_param: 'id'
        """
        return bind_api(
            api=self,
            path='/related_results/show/{id}.json',
            payload_type='relation', payload_list=True,
            allowed_param=['id'],
            require_auth=False
        )

    @property
    def retweets_of_me(self):
        """ :reference: https://developer.twitter.com/en/docs/tweets/post-and-engage/api-reference/get-statuses-retweets_of_me
            :allowed_param: 'since_id', 'max_id', 'count'
        """
        return bind_api(
            api=self,
            path='/statuses/retweets_of_me.json',
            payload_type='status', payload_list=True,
            allowed_param=['since_id', 'max_id', 'count'],
            require_auth=True
        )

    @property
    def get_status(self):
        """ :reference: https://developer.twitter.com/en/docs/tweets/post-and-engage/api-reference/get-statuses-show-id
            :allowed_param: 'id', 'trim_user', 'include_my_retweet',
                            'include_entities', 'include_ext_alt_text',
                            'include_card_uri'
        """
        return bind_api(
            api=self,
            path='/statuses/show.json',
            payload_type='status',
            allowed_param=['id', 'trim_user', 'include_my_retweet',
                           'include_entities', 'include_ext_alt_text',
                           'include_card_uri']
        )

    def update_status(self, *args, **kwargs):
        """ :reference: https://developer.twitter.com/en/docs/tweets/post-and-engage/api-reference/post-statuses-update
            :allowed_param: 'status', 'in_reply_to_status_id',
                            'auto_populate_reply_metadata',
                            'exclude_reply_user_ids', 'attachment_url',
                            'media_ids', 'possibly_sensitive', 'lat', 'long',
                            'place_id', 'display_coordinates', 'trim_user',
                            'enable_dmcommands', 'fail_dmcommands', 'card_uri'
        """
        if 'media_ids' in kwargs:
            kwargs['media_ids'] = list_to_csv(kwargs['media_ids'])

        return bind_api(
            api=self,
            path='/statuses/update.json',
            method='POST',
            payload_type='status',
            allowed_param=['status', 'in_reply_to_status_id',
                           'auto_populate_reply_metadata',
                           'exclude_reply_user_ids', 'attachment_url',
                           'media_ids', 'possibly_sensitive', 'lat', 'long',
                           'place_id', 'display_coordinates', 'trim_user',
                           'enable_dmcommands', 'fail_dmcommands',
                           'card_uri'],
            require_auth=True
        )(*args, **kwargs)

    def media_upload(self, filename, *args, **kwargs):
        """ :reference: https://developer.twitter.com/en/docs/media/upload-media/api-reference/post-media-upload
            :allowed_param:
        """
        f = kwargs.pop('file', None)
<<<<<<< HEAD
        file_type = imghdr.what(filename) or mimetypes.guess_type(filename)[0]
        size_bytes = os.path.getsize(filename)

        if file_type in IMAGE_TYPES or file_type in CHUNKED_TYPES:
            if size_bytes > MAX_UPLOAD_SIZE_CHUNKED * 1024:
                raise TweepError('Media files must be smaller than {} kb'.format(MAX_UPLOAD_SIZE_CHUNKED))

            if file_type in IMAGE_TYPES and size_bytes < MAX_UPLOAD_SIZE_STANDARD * 1024:
                return self.image_upload(filename, MAX_UPLOAD_SIZE_STANDARD * 1024, file_type=file_type, f=f, *args, **kwargs)

            return self.upload_chunked(filename, f=f, file_type=file_type, *args, **kwargs)

        raise TweepError('unsupported media type: %s' % file_type)
=======

        h = None
        if f is not None:
            location = f.tell()
            h = f.read(32)
            f.seek(location)
        file_type = imghdr.what(filename, h=h) or mimetypes.guess_type(filename)[0]
        if file_type == 'gif':
            max_size = 14649
        else:
            max_size = 4883
>>>>>>> f084da86

    def image_upload(self, filename, max_size, *args, **kwargs):
        """ :reference: https://developer.twitter.com/en/docs/media/upload-media/api-reference/post-media-upload
            :allowed_param:
        """
        headers, post_data = API._pack_image(filename, max_size,
                                             form_field='media', f=kwargs.get('f'),
                                             file_type=kwargs.get('file_type')
                                             )
        kwargs.update({'headers': headers, 'post_data': post_data})
        return bind_api(
            api=self,
            path='/media/upload.json',
            method='POST',
            payload_type='media',
            allowed_param=[],
            require_auth=True,
            upload_api=True
        )(*args, **kwargs)

    def upload_chunked(self, filename, *args, **kwargs):
        """ :reference https://developer.twitter.com/en/docs/media/upload-media/uploading-media/chunked-media-upload
            :allowed_param:
        """
        f = kwargs.pop('file', None)
        file_type = kwargs.pop('file_type', None)

        # Media category is dependant on whether media is attached to a tweet
        # or to a direct message. Assume tweet by default.
        is_direct_message = kwargs.pop('is_direct_message', False)

        # Initialize upload (Twitter cannot handle videos > 15 MB)
        headers, post_data, fp = API._chunk_media(
            'init',
            filename,
            file_type=file_type,
            form_field='media',
            f=f,
            is_direct_message=is_direct_message
        )
        kwargs.update({'headers': headers, 'post_data': post_data})

        # Send the INIT request
        media_info = bind_api(
            api=self,
            path='/media/upload.json',
            method='POST',
            payload_type='media',
            allowed_param=[],
            require_auth=True,
            upload_api=True
        )(*args, **kwargs)

        # If a media ID has been generated, we can send the file
        if media_info.media_id:
            chunk_size = kwargs.pop('chunk_size', DEFAULT_CHUNKSIZE)
            chunk_size = max(min(chunk_size, MAX_CHUNKSIZE), MIN_CHUNKSIZE)

            fsize = os.path.getsize(filename)
            nloops = int(fsize / chunk_size / 1024.0) + (1 if fsize % chunk_size > 0 else 0)

            for i in range(nloops):
                headers, post_data, fp = API._chunk_media(
                    'append',
                    filename,
                    file_type=file_type,
                    chunk_size=chunk_size,
                    f=fp,
                    media_id=media_info.media_id,
                    segment_index=i,
                    is_direct_message=is_direct_message
                )
                kwargs.update({'headers': headers, 'post_data': post_data, 'parser': RawParser()})
                # The APPEND command returns an empty response body
                bind_api(
                    api=self,
                    path='/media/upload.json',
                    method='POST',
                    payload_type='media',
                    allowed_param=[],
                    require_auth=True,
                    upload_api=True
                )(*args, **kwargs)

            # When all chunks have been sent, we can finalize.
            fp.close()
            headers, post_data, fp = API._chunk_media(
                'finalize',
                filename,
                file_type=file_type,
                media_id=media_info.media_id,
                is_direct_message=is_direct_message
            )
            kwargs = {'headers': headers, 'post_data': post_data}

            # The FINALIZE command returns media information
            return bind_api(
                api=self,
                path='/media/upload.json',
                method='POST',
                payload_type='media',
                allowed_param=[],
                require_auth=True,
                upload_api=True
            )(*args, **kwargs)

    def create_media_metadata(self, media_id, alt_text, *args, **kwargs):
        """ :reference: https://developer.twitter.com/en/docs/media/upload-media/api-reference/post-media-metadata-create
            :allowed_param:
        """
        kwargs['json_payload'] = {
            'media_id': media_id,
            'alt_text': {'text': alt_text}
        }

        return bind_api(
            api=self,
            path='/media/metadata/create.json',
            method='POST',
            allowed_param=[],
            require_auth=True,
            upload_api=True
        )(*args, **kwargs)

    def update_with_media(self, filename, *args, **kwargs):
        """ :reference: https://developer.twitter.com/en/docs/tweets/post-and-engage/api-reference/post-statuses-update_with_media
            :allowed_param: 'status', 'possibly_sensitive',
                            'in_reply_to_status_id',
                            'in_reply_to_status_id_str',
                            'auto_populate_reply_metadata', 'lat', 'long',
                            'place_id', 'display_coordinates'
        """
        f = kwargs.pop('file', None)
        headers, post_data = API._pack_image(filename, 3072,
                                             form_field='media[]', f=f)
        kwargs.update({'headers': headers, 'post_data': post_data})

        return bind_api(
            api=self,
            path='/statuses/update_with_media.json',
            method='POST',
            payload_type='status',
            allowed_param=['status', 'possibly_sensitive',
                           'in_reply_to_status_id',
                           'in_reply_to_status_id_str',
                           'auto_populate_reply_metadata', 'lat', 'long',
                           'place_id', 'display_coordinates'],
            require_auth=True
        )(*args, **kwargs)

    def get_media_upload_status(self, *args, **kwargs):
        """ :reference: https://developer.twitter.com/en/docs/twitter-api/v1/media/upload-media/api-reference/get-media-upload-status
            :allowed_param: 'media_ids'
        """
        kwargs['command'] = 'STATUS'
        return bind_api(
            api=self,
            path='/media/upload.json',
            payload_type='media',
            allowed_param=['media_id'],
            upload_api=True,
            require_auth=True
        )(*args, **kwargs)

    @property
    def destroy_status(self):
        """ :reference: https://developer.twitter.com/en/docs/tweets/post-and-engage/api-reference/post-statuses-destroy-id
            :allowed_param: 'id'
        """
        return bind_api(
            api=self,
            path='/statuses/destroy/{id}.json',
            method='POST',
            payload_type='status',
            allowed_param=['id'],
            require_auth=True
        )

    @property
    def retweet(self):
        """ :reference: https://developer.twitter.com/en/docs/tweets/post-and-engage/api-reference/post-statuses-retweet-id
            :allowed_param: 'id'
        """
        return bind_api(
            api=self,
            path='/statuses/retweet/{id}.json',
            method='POST',
            payload_type='status',
            allowed_param=['id'],
            require_auth=True
        )

    @property
    def unretweet(self):
        """ :reference: https://developer.twitter.com/en/docs/tweets/post-and-engage/api-reference/post-statuses-unretweet-id
            :allowed_param: 'id'
        """
        return bind_api(
            api=self,
            path='/statuses/unretweet/{id}.json',
            method='POST',
            payload_type='status',
            allowed_param=['id'],
            require_auth=True
        )

    @property
    def retweets(self):
        """ :reference: https://developer.twitter.com/en/docs/tweets/post-and-engage/api-reference/get-statuses-retweets-id
            :allowed_param: 'id', 'count'
        """
        return bind_api(
            api=self,
            path='/statuses/retweets/{id}.json',
            payload_type='status', payload_list=True,
            allowed_param=['id', 'count'],
            require_auth=True
        )

    @property
    def retweeters(self):
        """ :reference: https://developer.twitter.com/en/docs/tweets/post-and-engage/api-reference/get-statuses-retweeters-ids
            :allowed_param: 'id', 'cursor', 'stringify_ids
        """
        return bind_api(
            api=self,
            path='/statuses/retweeters/ids.json',
            payload_type='ids',
            allowed_param=['id', 'cursor', 'stringify_ids']
        )

    @property
    def get_user(self):
        """ :reference: https://developer.twitter.com/en/docs/accounts-and-users/follow-search-get-users/api-reference/get-users-show
            :allowed_param: 'id', 'user_id', 'screen_name'
        """
        return bind_api(
            api=self,
            path='/users/show.json',
            payload_type='user',
            allowed_param=['id', 'user_id', 'screen_name']
        )

    @property
    def get_oembed(self):
        """ :reference: https://developer.twitter.com/en/docs/tweets/post-and-engage/api-reference/get-statuses-oembed
            :allowed_param: 'url', 'maxwidth', 'hide_media', 'hide_thread',
                            'omit_script', 'align', 'related', 'lang', 'theme',
                            'link_color', 'widget_type', 'dnt'
        """
        return bind_api(
            api=self,
            path='/statuses/oembed.json',
            payload_type='json',
            allowed_param=['url', 'maxwidth', 'hide_media', 'hide_thread',
                           'omit_script', 'align', 'related', 'lang', 'theme',
                           'link_color', 'widget_type', 'dnt']
        )

    def lookup_users(self, user_ids=None, screen_names=None, *args, **kwargs):
        """ :reference: https://developer.twitter.com/en/docs/accounts-and-users/follow-search-get-users/api-reference/get-users-lookup
            allowed_param= 'user_id', 'screen_name', 'include_entities',
                           'tweet_mode'
        """
        return bind_api(
            api=self,
            path='/users/lookup.json',
            payload_type='user', payload_list=True,
            method='POST',
            allowed_param=['user_id', 'screen_name', 'include_entities',
                           'tweet_mode']
        )(list_to_csv(user_ids), list_to_csv(screen_names), *args, **kwargs)

    def me(self):
        """ Get the authenticated user """
        return self.get_user(screen_name=self.auth.get_username())

    @property
    def search_users(self):
        """ :reference: https://developer.twitter.com/en/docs/accounts-and-users/follow-search-get-users/api-reference/get-users-search
            :allowed_param: 'q', 'count', 'page'
        """
        return bind_api(
            api=self,
            path='/users/search.json',
            payload_type='user', payload_list=True,
            require_auth=True,
            allowed_param=['q', 'count', 'page']
        )

    @property
    def get_direct_message(self):
        """ :reference: https://developer.twitter.com/en/docs/direct-messages/sending-and-receiving/api-reference/get-event
            :allowed_param: 'id'
        """
        return bind_api(
            api=self,
            path='/direct_messages/events/show.json',
            payload_type='direct_message',
            allowed_param=['id'],
            require_auth=True
        )

    @property
    def list_direct_messages(self):
        """ :reference: https://developer.twitter.com/en/docs/direct-messages/sending-and-receiving/api-reference/list-events
            :allowed_param: 'count', 'cursor'
        """
        return bind_api(
            api=self,
            path='/direct_messages/events/list.json',
            payload_type='direct_message', payload_list=True,
            allowed_param=['count', 'cursor'],
            require_auth=True
        )

    def send_direct_message(self, recipient_id, text, quick_reply_type=None,
                            attachment_type=None, attachment_media_id=None):
        """
        Send a direct message to the specified user from the authenticating
        user
        """
        json_payload = {
            'event': {'type': 'message_create',
                      'message_create': {
                          'target': {'recipient_id': recipient_id},
                          'message_data': {'text': text}
                      }
            }
        }
        message_data = json_payload['event']['message_create']['message_data']
        if quick_reply_type is not None:
            message_data['quick_reply'] = {'type': quick_reply_type}
        if attachment_type is not None and attachment_media_id is not None:
            message_data['attachment'] = {'type': attachment_type}
            message_data['attachment']['media'] = {'id': attachment_media_id}
        return self._send_direct_message(json_payload=json_payload)

    @property
    def _send_direct_message(self):
        """ :reference: https://developer.twitter.com/en/docs/direct-messages/sending-and-receiving/api-reference/new-event
            :allowed_param: 'recipient_id', 'text', 'quick_reply_type',
                            'attachment_type', attachment_media_id'
        """
        return bind_api(
            api=self,
            path='/direct_messages/events/new.json',
            method='POST',
            payload_type='direct_message',
            allowed_param=['recipient_id', 'text', 'quick_reply_type',
                           'attachment_type', 'attachment_media_id'],
            require_auth=True
        )

    @property
    def destroy_direct_message(self):
        """ :reference: https://developer.twitter.com/en/docs/direct-messages/sending-and-receiving/api-reference/delete-message-event
            :allowed_param: 'id'
        """
        return bind_api(
            api=self,
            path='/direct_messages/events/destroy.json',
            method='DELETE',
            allowed_param=['id'],
            require_auth=True
        )

    @property
    def create_friendship(self):
        """ :reference: https://developer.twitter.com/en/docs/accounts-and-users/follow-search-get-users/api-reference/post-friendships-create
            :allowed_param: 'id', 'user_id', 'screen_name', 'follow'
        """
        return bind_api(
            api=self,
            path='/friendships/create.json',
            method='POST',
            payload_type='user',
            allowed_param=['id', 'user_id', 'screen_name', 'follow'],
            require_auth=True
        )

    @property
    def destroy_friendship(self):
        """ :reference: https://developer.twitter.com/en/docs/accounts-and-users/follow-search-get-users/api-reference/post-friendships-destroy
            :allowed_param: 'id', 'user_id', 'screen_name'
        """
        return bind_api(
            api=self,
            path='/friendships/destroy.json',
            method='POST',
            payload_type='user',
            allowed_param=['id', 'user_id', 'screen_name'],
            require_auth=True
        )

    @property
    def show_friendship(self):
        """ :reference: https://developer.twitter.com/en/docs/accounts-and-users/follow-search-get-users/api-reference/get-friendships-show
            :allowed_param: 'source_id', 'source_screen_name', 'target_id',
                            'target_screen_name'
        """
        return bind_api(
            api=self,
            path='/friendships/show.json',
            payload_type='friendship',
            allowed_param=['source_id', 'source_screen_name',
                           'target_id', 'target_screen_name']
        )

    def lookup_friendships(self, user_ids=None, screen_names=None):
        """ Perform bulk look up of friendships from user ID or screenname """
        return self._lookup_friendships(list_to_csv(user_ids),
                                        list_to_csv(screen_names))

    @property
    def _lookup_friendships(self):
        """ :reference: https://developer.twitter.com/en/docs/accounts-and-users/follow-search-get-users/api-reference/get-friendships-lookup
            :allowed_param: 'user_id', 'screen_name'
        """
        return bind_api(
            api=self,
            path='/friendships/lookup.json',
            payload_type='relationship', payload_list=True,
            allowed_param=['user_id', 'screen_name'],
            require_auth=True
        )

    @property
    def friends_ids(self):
        """ :reference: https://developer.twitter.com/en/docs/accounts-and-users/follow-search-get-users/api-reference/get-friends-ids
            :allowed_param: 'id', 'user_id', 'screen_name', 'cursor'
        """
        return bind_api(
            api=self,
            path='/friends/ids.json',
            payload_type='ids',
            allowed_param=['id', 'user_id', 'screen_name', 'cursor']
        )

    @property
    def friends(self):
        """ :reference: https://developer.twitter.com/en/docs/accounts-and-users/follow-search-get-users/api-reference/get-friends-list
            :allowed_param: 'id', 'user_id', 'screen_name', 'cursor', 'count',
                            'skip_status', 'include_user_entities'
        """
        return bind_api(
            api=self,
            path='/friends/list.json',
            payload_type='user', payload_list=True,
            allowed_param=['id', 'user_id', 'screen_name', 'cursor', 'count',
                           'skip_status', 'include_user_entities']
        )

    @property
    def friendships_incoming(self):
        """ :reference: https://developer.twitter.com/en/docs/accounts-and-users/follow-search-get-users/api-reference/get-friendships-incoming
            :allowed_param: 'cursor'
        """
        return bind_api(
            api=self,
            path='/friendships/incoming.json',
            payload_type='ids',
            allowed_param=['cursor']
        )

    @property
    def friendships_outgoing(self):
        """ :reference: https://developer.twitter.com/en/docs/accounts-and-users/follow-search-get-users/api-reference/get-friendships-outgoing
            :allowed_param: 'cursor'
        """
        return bind_api(
            api=self,
            path='/friendships/outgoing.json',
            payload_type='ids',
            allowed_param=['cursor']
        )

    @property
    def followers_ids(self):
        """ :reference: https://developer.twitter.com/en/docs/accounts-and-users/follow-search-get-users/api-reference/get-followers-ids
            :allowed_param: 'id', 'user_id', 'screen_name', 'cursor', 'count'
        """
        return bind_api(
            api=self,
            path='/followers/ids.json',
            payload_type='ids',
            allowed_param=['id', 'user_id', 'screen_name', 'cursor', 'count']
        )

    @property
    def followers(self):
        """ :reference: https://developer.twitter.com/en/docs/accounts-and-users/follow-search-get-users/api-reference/get-followers-list
            :allowed_param: 'id', 'user_id', 'screen_name', 'cursor', 'count',
                            'skip_status', 'include_user_entities'
        """
        return bind_api(
            api=self,
            path='/followers/list.json',
            payload_type='user', payload_list=True,
            allowed_param=['id', 'user_id', 'screen_name', 'cursor', 'count',
                           'skip_status', 'include_user_entities']
        )

    @property
    def get_settings(self):
        """ :reference: https://developer.twitter.com/en/docs/accounts-and-users/manage-account-settings/api-reference/get-account-settings """
        return bind_api(
            api=self,
            path='/account/settings.json',
            payload_type='json',
            use_cache=False
        )

    @property
    def set_settings(self):
        """ :reference: https://developer.twitter.com/en/docs/accounts-and-users/manage-account-settings/api-reference/post-account-settings
            :allowed_param: 'sleep_time_enabled', 'start_sleep_time',
                            'end_sleep_time', 'time_zone',
                            'trend_location_woeid',
                            'allow_contributor_request', 'lang'
        """
        return bind_api(
            api=self,
            path='/account/settings.json',
            method='POST',
            payload_type='json',
            allowed_param=['sleep_time_enabled', 'start_sleep_time',
                           'end_sleep_time', 'time_zone',
                           'trend_location_woeid',
                           'allow_contributor_request', 'lang'],
            use_cache=False
        )

    def verify_credentials(self, **kwargs):
        """ :reference: https://developer.twitter.com/en/docs/accounts-and-users/manage-account-settings/api-reference/get-account-verify_credentials
            :allowed_param: 'include_entities', 'skip_status', 'include_email'
        """
        if 'include_email' in kwargs:
            kwargs['include_email'] = str(kwargs['include_email']).lower()
        try:
            return bind_api(
                api=self,
                path='/account/verify_credentials.json',
                payload_type='user',
                require_auth=True,
                allowed_param=['include_entities', 'skip_status',
                               'include_email'],
            )(**kwargs)
        except TweepError as e:
            if e.response is not None and e.response.status_code == 401:
                return False
            raise

    @property
    def rate_limit_status(self):
        """ :reference: https://developer.twitter.com/en/docs/developer-utilities/rate-limit-status/api-reference/get-application-rate_limit_status
            :allowed_param: 'resources'
        """
        return bind_api(
            api=self,
            path='/application/rate_limit_status.json',
            payload_type='json',
            allowed_param=['resources'],
            use_cache=False
        )

    def update_profile_image(self, filename, file_=None):
        """ :reference: https://developer.twitter.com/en/docs/accounts-and-users/manage-account-settings/api-reference/post-account-update_profile_image
            :allowed_param: 'include_entities', 'skip_status'
        """
        headers, post_data = API._pack_image(filename, 700, f=file_)
        return bind_api(
            api=self,
            path='/account/update_profile_image.json',
            method='POST',
            payload_type='user',
            allowed_param=['include_entities', 'skip_status'],
            require_auth=True
        )(self, post_data=post_data, headers=headers)

    def update_profile_banner(self, filename, **kwargs):
        """ :reference: https://developer.twitter.com/en/docs/accounts-and-users/manage-account-settings/api-reference/post-account-update_profile_banner
            :allowed_param: 'width', 'height', 'offset_left', 'offset_right'
        """
        f = kwargs.pop('file', None)
        headers, post_data = API._pack_image(filename, 700,
                                             form_field='banner', f=f)
        return bind_api(
            api=self,
            path='/account/update_profile_banner.json',
            method='POST',
            allowed_param=['width', 'height', 'offset_left', 'offset_right'],
            require_auth=True
        )(post_data=post_data, headers=headers)

    @property
    def update_profile(self):
        """ :reference: https://developer.twitter.com/en/docs/accounts-and-users/manage-account-settings/api-reference/post-account-update_profile
            :allowed_param: 'name', 'url', 'location', 'description',
                            'profile_link_color'
        """
        return bind_api(
            api=self,
            path='/account/update_profile.json',
            method='POST',
            payload_type='user',
            allowed_param=['name', 'url', 'location', 'description',
                           'profile_link_color'],
            require_auth=True
        )

    @property
    def favorites(self):
        """ :reference: https://developer.twitter.com/en/docs/tweets/post-and-engage/api-reference/get-favorites-list
            :allowed_param: 'screen_name', 'user_id', 'max_id', 'count',
                            'since_id', 'max_id'
        """
        return bind_api(
            api=self,
            path='/favorites/list.json',
            payload_type='status', payload_list=True,
            allowed_param=['screen_name', 'user_id', 'max_id', 'count',
                           'since_id', 'max_id']
        )

    @property
    def create_favorite(self):
        """ :reference: https://developer.twitter.com/en/docs/tweets/post-and-engage/api-reference/post-favorites-create
            :allowed_param: 'id'
        """
        return bind_api(
            api=self,
            path='/favorites/create.json',
            method='POST',
            payload_type='status',
            allowed_param=['id'],
            require_auth=True
        )

    @property
    def destroy_favorite(self):
        """ :reference: https://developer.twitter.com/en/docs/tweets/post-and-engage/api-reference/post-favorites-destroy
            :allowed_param: 'id'
        """
        return bind_api(
            api=self,
            path='/favorites/destroy.json',
            method='POST',
            payload_type='status',
            allowed_param=['id'],
            require_auth=True
        )

    @property
    def create_block(self):
        """ :reference: https://developer.twitter.com/en/docs/accounts-and-users/mute-block-report-users/api-reference/post-blocks-create
            :allowed_param: 'id', 'user_id', 'screen_name'
        """
        return bind_api(
            api=self,
            path='/blocks/create.json',
            method='POST',
            payload_type='user',
            allowed_param=['id', 'user_id', 'screen_name'],
            require_auth=True
        )

    @property
    def destroy_block(self):
        """ :reference: https://developer.twitter.com/en/docs/accounts-and-users/mute-block-report-users/api-reference/post-blocks-destroy
            :allowed_param: 'id', 'user_id', 'screen_name'
        """
        return bind_api(
            api=self,
            path='/blocks/destroy.json',
            method='POST',
            payload_type='user',
            allowed_param=['id', 'user_id', 'screen_name'],
            require_auth=True
        )

    @property
    def mutes_ids(self):
        """ :reference: https://developer.twitter.com/en/docs/accounts-and-users/mute-block-report-users/api-reference/get-mutes-users-ids
            :allowed_param: 'cursor'
        """
        return bind_api(
            api=self,
            path='/mutes/users/ids.json',
            payload_type='ids',
            allowed_param=['cursor'],
            require_auth=True
        )

    @property
    def mutes(self):
        """ :reference: https://developer.twitter.com/en/docs/accounts-and-users/mute-block-report-users/api-reference/get-mutes-users-list
            :allowed_param: 'cursor', 'include_entities', 'skip_status'
        """
        return bind_api(
            api=self,
            path='/mutes/users/list.json',
            payload_type='user', payload_list=True,
            allowed_param=['cursor', 'include_entities', 'skip_status'],
            required_auth=True
        )

    @property
    def create_mute(self):
        """ :reference: https://developer.twitter.com/en/docs/accounts-and-users/mute-block-report-users/api-reference/post-mutes-users-create
            :allowed_param: 'id', 'user_id', 'screen_name'
        """
        return bind_api(
            api=self,
            path='/mutes/users/create.json',
            method='POST',
            payload_type='user',
            allowed_param=['id', 'user_id', 'screen_name'],
            require_auth=True
        )

    @property
    def destroy_mute(self):
        """ :reference: https://developer.twitter.com/en/docs/accounts-and-users/mute-block-report-users/api-reference/post-mutes-users-destroy
            :allowed_param: 'id', 'user_id', 'screen_name'
        """
        return bind_api(
            api=self,
            path='/mutes/users/destroy.json',
            method='POST',
            payload_type='user',
            allowed_param=['id', 'user_id', 'screen_name'],
            require_auth=True
        )

    @property
    def blocks(self):
        """ :reference: https://developer.twitter.com/en/docs/accounts-and-users/mute-block-report-users/api-reference/get-blocks-list
            :allowed_param: 'cursor'
        """
        return bind_api(
            api=self,
            path='/blocks/list.json',
            payload_type='user', payload_list=True,
            allowed_param=['cursor'],
            require_auth=True
        )

    @property
    def blocks_ids(self):
        """ :reference: https://developer.twitter.com/en/docs/accounts-and-users/mute-block-report-users/api-reference/get-blocks-ids
            :allowed_param: 'cursor'
        """
        return bind_api(
            api=self,
            path='/blocks/ids.json',
            payload_type='ids',
            allowed_param=['cursor'],
            require_auth=True
        )

    @property
    def report_spam(self):
        """ :reference: https://developer.twitter.com/en/docs/accounts-and-users/mute-block-report-users/api-reference/post-users-report_spam
            :allowed_param: 'user_id', 'screen_name', 'perform_block'
        """
        return bind_api(
            api=self,
            path='/users/report_spam.json',
            method='POST',
            payload_type='user',
            allowed_param=['user_id', 'screen_name', 'perform_block'],
            require_auth=True
        )

    @property
    def saved_searches(self):
        """ :reference: https://developer.twitter.com/en/docs/accounts-and-users/manage-account-settings/api-reference/get-saved_searches-list """
        return bind_api(
            api=self,
            path='/saved_searches/list.json',
            payload_type='saved_search', payload_list=True,
            require_auth=True
        )

    @property
    def get_saved_search(self):
        """ :reference: https://developer.twitter.com/en/docs/accounts-and-users/manage-account-settings/api-reference/get-saved_searches-show-id
            :allowed_param: 'id'
        """
        return bind_api(
            api=self,
            path='/saved_searches/show/{id}.json',
            payload_type='saved_search',
            allowed_param=['id'],
            require_auth=True
        )

    @property
    def create_saved_search(self):
        """ :reference: https://developer.twitter.com/en/docs/accounts-and-users/manage-account-settings/api-reference/post-saved_searches-create
            :allowed_param: 'query'
        """
        return bind_api(
            api=self,
            path='/saved_searches/create.json',
            method='POST',
            payload_type='saved_search',
            allowed_param=['query'],
            require_auth=True
        )

    @property
    def destroy_saved_search(self):
        """ :reference: https://developer.twitter.com/en/docs/accounts-and-users/manage-account-settings/api-reference/post-saved_searches-destroy-id
            :allowed_param: 'id'
        """
        return bind_api(
            api=self,
            path='/saved_searches/destroy/{id}.json',
            method='POST',
            payload_type='saved_search',
            allowed_param=['id'],
            require_auth=True
        )

    @property
    def create_list(self):
        """ :reference: https://developer.twitter.com/en/docs/accounts-and-users/create-manage-lists/api-reference/post-lists-create
            :allowed_param: 'name', 'mode', 'description'
        """
        return bind_api(
            api=self,
            path='/lists/create.json',
            method='POST',
            payload_type='list',
            allowed_param=['name', 'mode', 'description'],
            require_auth=True
        )

    @property
    def destroy_list(self):
        """ :reference: https://developer.twitter.com/en/docs/accounts-and-users/create-manage-lists/api-reference/post-lists-destroy
            :allowed_param: 'owner_screen_name', 'owner_id', 'list_id', 'slug'
        """
        return bind_api(
            api=self,
            path='/lists/destroy.json',
            method='POST',
            payload_type='list',
            allowed_param=['owner_screen_name', 'owner_id', 'list_id', 'slug'],
            require_auth=True
        )

    @property
    def update_list(self):
        """ :reference: https://developer.twitter.com/en/docs/accounts-and-users/create-manage-lists/api-reference/post-lists-update
            :allowed_param: 'list_id', 'slug', 'name', 'mode', 'description',
                            'owner_screen_name', 'owner_id'
        """
        return bind_api(
            api=self,
            path='/lists/update.json',
            method='POST',
            payload_type='list',
            allowed_param=['list_id', 'slug', 'name', 'mode', 'description',
                           'owner_screen_name', 'owner_id'],
            require_auth=True
        )

    @property
    def lists_all(self):
        """ :reference: https://developer.twitter.com/en/docs/accounts-and-users/create-manage-lists/api-reference/get-lists-list
            :allowed_param: 'screen_name', 'user_id', 'reverse'
        """
        return bind_api(
            api=self,
            path='/lists/list.json',
            payload_type='list', payload_list=True,
            allowed_param=['screen_name', 'user_id', 'reverse'],
            require_auth=True
        )

    @property
    def lists_memberships(self):
        """ :reference: https://developer.twitter.com/en/docs/accounts-and-users/create-manage-lists/api-reference/get-lists-memberships
            :allowed_param: 'screen_name', 'user_id', 'filter_to_owned_lists',
                            'cursor', 'count'
        """
        return bind_api(
            api=self,
            path='/lists/memberships.json',
            payload_type='list', payload_list=True,
            allowed_param=['screen_name', 'user_id', 'filter_to_owned_lists',
                           'cursor', 'count'],
            require_auth=True
        )

    @property
    def lists_subscriptions(self):
        """ :reference: https://developer.twitter.com/en/docs/accounts-and-users/create-manage-lists/api-reference/get-lists-subscriptions
            :allowed_param: 'screen_name', 'user_id', 'cursor', 'count'
        """
        return bind_api(
            api=self,
            path='/lists/subscriptions.json',
            payload_type='list', payload_list=True,
            allowed_param=['screen_name', 'user_id', 'cursor', 'count'],
            require_auth=True
        )

    @property
    def list_timeline(self):
        """ :reference: https://developer.twitter.com/en/docs/accounts-and-users/create-manage-lists/api-reference/get-lists-statuses
            :allowed_param: 'owner_screen_name', 'slug', 'owner_id', 'list_id',
                            'since_id', 'max_id', 'count', 'include_entities',
                            'include_rts'
        """
        return bind_api(
            api=self,
            path='/lists/statuses.json',
            payload_type='status', payload_list=True,
            allowed_param=['owner_screen_name', 'slug', 'owner_id', 'list_id',
                           'since_id', 'max_id', 'count', 'include_entities',
                           'include_rts']
        )

    @property
    def get_list(self):
        """ :reference: https://developer.twitter.com/en/docs/accounts-and-users/create-manage-lists/api-reference/get-lists-show
            :allowed_param: 'owner_screen_name', 'owner_id', 'slug', 'list_id'
        """
        return bind_api(
            api=self,
            path='/lists/show.json',
            payload_type='list',
            allowed_param=['owner_screen_name', 'owner_id', 'slug', 'list_id']
        )

    @property
    def add_list_member(self):
        """ :reference: https://developer.twitter.com/en/docs/accounts-and-users/create-manage-lists/api-reference/post-lists-members-create
            :allowed_param: 'screen_name', 'user_id', 'owner_screen_name',
                            'owner_id', 'slug', 'list_id'
        """
        return bind_api(
            api=self,
            path='/lists/members/create.json',
            method='POST',
            payload_type='list',
            allowed_param=['screen_name', 'user_id', 'owner_screen_name',
                           'owner_id', 'slug', 'list_id'],
            require_auth=True
        )

    @property
    def remove_list_member(self):
        """ :reference: https://developer.twitter.com/en/docs/accounts-and-users/create-manage-lists/api-reference/post-lists-members-destroy
            :allowed_param: 'screen_name', 'user_id', 'owner_screen_name',
                            'owner_id', 'slug', 'list_id'
        """
        return bind_api(
            api=self,
            path='/lists/members/destroy.json',
            method='POST',
            payload_type='list',
            allowed_param=['screen_name', 'user_id', 'owner_screen_name',
                           'owner_id', 'slug', 'list_id'],
            require_auth=True
        )

    def add_list_members(self, screen_name=None, user_id=None, slug=None,
                         list_id=None, owner_id=None, owner_screen_name=None):
        """ Perform bulk add of list members from user ID or screenname """
        return self._add_list_members(list_to_csv(screen_name),
                                      list_to_csv(user_id), slug, list_id,
                                      owner_id, owner_screen_name)

    @property
    def _add_list_members(self):
        """ :reference: https://developer.twitter.com/en/docs/accounts-and-users/create-manage-lists/api-reference/post-lists-members-create_all
            :allowed_param: 'screen_name', 'user_id', 'slug', 'list_id',
                            'owner_id', 'owner_screen_name'
        """
        return bind_api(
            api=self,
            path='/lists/members/create_all.json',
            method='POST',
            payload_type='list',
            allowed_param=['screen_name', 'user_id', 'slug', 'list_id',
                           'owner_id', 'owner_screen_name'],
            require_auth=True
        )

    def remove_list_members(self, screen_name=None, user_id=None, slug=None,
                            list_id=None, owner_id=None,
                            owner_screen_name=None):
        """ Perform bulk remove of list members from user ID or screenname """
        return self._remove_list_members(list_to_csv(screen_name),
                                         list_to_csv(user_id), slug, list_id,
                                         owner_id, owner_screen_name)

    @property
    def _remove_list_members(self):
        """ :reference: https://developer.twitter.com/en/docs/accounts-and-users/create-manage-lists/api-reference/post-lists-members-destroy_all
            :allowed_param: 'screen_name', 'user_id', 'slug', 'list_id',
                            'owner_id', 'owner_screen_name'
        """
        return bind_api(
            api=self,
            path='/lists/members/destroy_all.json',
            method='POST',
            payload_type='list',
            allowed_param=['screen_name', 'user_id', 'slug', 'list_id',
                           'owner_id', 'owner_screen_name'],
            require_auth=True
        )

    @property
    def list_members(self):
        """ :reference: https://developer.twitter.com/en/docs/accounts-and-users/create-manage-lists/api-reference/get-lists-members
            :allowed_param: 'owner_screen_name', 'slug', 'list_id', 'owner_id',
                            'cursor'
        """
        return bind_api(
            api=self,
            path='/lists/members.json',
            payload_type='user', payload_list=True,
            allowed_param=['owner_screen_name', 'slug', 'list_id', 'owner_id',
                           'cursor']
        )

    @property
    def show_list_member(self):
        """ :reference: https://developer.twitter.com/en/docs/accounts-and-users/create-manage-lists/api-reference/get-lists-members-show
            :allowed_param: 'list_id', 'slug', 'user_id', 'screen_name',
                            'owner_screen_name', 'owner_id'
        """
        return bind_api(
            api=self,
            path='/lists/members/show.json',
            payload_type='user',
            allowed_param=['list_id', 'slug', 'user_id', 'screen_name',
                           'owner_screen_name', 'owner_id']
        )

    @property
    def subscribe_list(self):
        """ :reference: https://developer.twitter.com/en/docs/accounts-and-users/create-manage-lists/api-reference/post-lists-subscribers-create
            :allowed_param: 'owner_screen_name', 'slug', 'owner_id', 'list_id'
        """
        return bind_api(
            api=self,
            path='/lists/subscribers/create.json',
            method='POST',
            payload_type='list',
            allowed_param=['owner_screen_name', 'slug', 'owner_id', 'list_id'],
            require_auth=True
        )

    @property
    def unsubscribe_list(self):
        """ :reference: https://developer.twitter.com/en/docs/accounts-and-users/create-manage-lists/api-reference/post-lists-subscribers-destroy
            :allowed_param: 'owner_screen_name', 'slug', 'owner_id', 'list_id'
        """
        return bind_api(
            api=self,
            path='/lists/subscribers/destroy.json',
            method='POST',
            payload_type='list',
            allowed_param=['owner_screen_name', 'slug', 'owner_id', 'list_id'],
            require_auth=True
        )

    @property
    def list_subscribers(self):
        """ :reference: https://developer.twitter.com/en/docs/accounts-and-users/create-manage-lists/api-reference/get-lists-subscribers
            :allowed_param: 'owner_screen_name', 'slug', 'owner_id', 'list_id',
                            'cursor', 'count', 'include_entities',
                            'skip_status'
        """
        return bind_api(
            api=self,
            path='/lists/subscribers.json',
            payload_type='user', payload_list=True,
            allowed_param=['owner_screen_name', 'slug', 'owner_id', 'list_id',
                           'cursor', 'count', 'include_entities',
                           'skip_status']
        )

    @property
    def show_list_subscriber(self):
        """ :reference: https://developer.twitter.com/en/docs/accounts-and-users/create-manage-lists/api-reference/get-lists-subscribers-show
            :allowed_param: 'owner_screen_name', 'slug', 'screen_name',
                            'owner_id', 'list_id', 'user_id'
        """
        return bind_api(
            api=self,
            path='/lists/subscribers/show.json',
            payload_type='user',
            allowed_param=['owner_screen_name', 'slug', 'screen_name',
                           'owner_id', 'list_id', 'user_id']
        )

    @property
    def trends_available(self):
        """ :reference: https://developer.twitter.com/en/docs/trends/locations-with-trending-topics/api-reference/get-trends-available """
        return bind_api(
            api=self,
            path='/trends/available.json',
            payload_type='json'
        )

    @property
    def trends_place(self):
        """ :reference: https://developer.twitter.com/en/docs/trends/trends-for-location/api-reference/get-trends-place
            :allowed_param: 'id', 'exclude'
        """
        return bind_api(
            api=self,
            path='/trends/place.json',
            payload_type='json',
            allowed_param=['id', 'exclude']
        )

    @property
    def trends_closest(self):
        """ :reference: https://developer.twitter.com/en/docs/trends/locations-with-trending-topics/api-reference/get-trends-closest
            :allowed_param: 'lat', 'long'
        """
        return bind_api(
            api=self,
            path='/trends/closest.json',
            payload_type='json',
            allowed_param=['lat', 'long']
        )

    @property
    def search(self):
        """ :reference: https://developer.twitter.com/en/docs/tweets/search/api-reference/get-search-tweets
            :allowed_param: 'q', 'lang', 'locale', 'since_id', 'geocode',
                            'max_id', 'until', 'result_type', 'count',
                            'include_entities'
        """
        return bind_api(
            api=self,
            path='/search/tweets.json',
            payload_type='search_results',
            allowed_param=['q', 'lang', 'locale', 'since_id', 'geocode',
                           'max_id', 'until', 'result_type', 'count',
                           'include_entities']
        )

    @pagination(mode='next')
    def search_30_day(self, environment_name, *args, **kwargs):
        """ :reference: https://developer.twitter.com/en/docs/tweets/search/api-reference/premium-search
            :allowed_param: 'query', 'tag', 'fromDate', 'toDate', 'maxResults',
                            'next'
        """
        return bind_api(
            api=self,
            path='/tweets/search/30day/{}.json'.format(environment_name),
            payload_type='status', payload_list=True,
            allowed_param=['query', 'tag', 'fromDate', 'toDate', 'maxResults',
                           'next'],
            require_auth=True
        )(*args, **kwargs)

    @pagination(mode='next')
    def search_full_archive(self, environment_name, *args, **kwargs):
        """ :reference: https://developer.twitter.com/en/docs/tweets/search/api-reference/premium-search
            :allowed_param: 'query', 'tag', 'fromDate', 'toDate', 'maxResults',
                            'next'
        """
        return bind_api(
            api=self,
            path='/tweets/search/fullarchive/{}.json'.format(environment_name),
            payload_type='status', payload_list=True,
            allowed_param=['query', 'tag', 'fromDate', 'toDate', 'maxResults',
                           'next'],
            require_auth=True
        )(*args, **kwargs)

    @property
    def reverse_geocode(self):
        """ :reference: https://developer.twitter.com/en/docs/geo/places-near-location/api-reference/get-geo-reverse_geocode
            :allowed_param: 'lat', 'long', 'accuracy', 'granularity',
                            'max_results'
        """
        return bind_api(
            api=self,
            path='/geo/reverse_geocode.json',
            payload_type='place', payload_list=True,
            allowed_param=['lat', 'long', 'accuracy', 'granularity',
                           'max_results']
        )

    @property
    def geo_id(self):
        """ :reference: https://developer.twitter.com/en/docs/geo/place-information/api-reference/get-geo-id-place_id
            :allowed_param: 'id'
        """
        return bind_api(
            api=self,
            path='/geo/id/{id}.json',
            payload_type='place',
            allowed_param=['id']
        )

    @property
    def geo_search(self):
        """ :reference: https://developer.twitter.com/en/docs/geo/places-near-location/api-reference/get-geo-search
            :allowed_param: 'lat', 'long', 'query', 'ip', 'granularity',
                            'accuracy', 'max_results', 'contained_within'

        """
        return bind_api(
            api=self,
            path='/geo/search.json',
            payload_type='place', payload_list=True,
            allowed_param=['lat', 'long', 'query', 'ip', 'granularity',
                           'accuracy', 'max_results', 'contained_within']
        )

    @property
    def supported_languages(self):
        """ :reference: https://developer.twitter.com/en/docs/developer-utilities/supported-languages/api-reference/get-help-languages """
        return bind_api(
            api=self,
            path='/help/languages.json',
            payload_type='json',
            require_auth=True
        )

    @property
    def configuration(self):
        """ :reference: https://developer.twitter.com/en/docs/developer-utilities/configuration/api-reference/get-help-configuration """
        return bind_api(
            api=self,
            path='/help/configuration.json',
            payload_type='json',
            require_auth=True
        )

    """ Internal use only """

    @staticmethod
    def _pack_image(filename, max_size, form_field='image', f=None, file_type=None):
        """Pack image from file into multipart-formdata post body"""
        # image must be less than 5MB in size
        if f is None:
            try:
                if os.path.getsize(filename) > (max_size * 1024):
                    raise TweepError('File is too big, must be less than %skb.'
                                     % max_size)
            except os.error as e:
                raise TweepError('Unable to access file: %s' % e.strerror)

            # build the mulitpart-formdata body
            fp = open(filename, 'rb')
        else:
            f.seek(0, 2)  # Seek to end of file
            if f.tell() > (max_size * 1024):
                raise TweepError('File is too big, must be less than %skb.'
                                 % max_size)
            f.seek(0)  # Reset to beginning of file
            fp = f

        # image must be gif, jpeg, png, webp
        if not file_type:
            h = None
            if f is not None:
                h = f.read(32)
                f.seek(0)
            file_type = imghdr.what(filename, h=h) or mimetypes.guess_type(filename)[0]
        if file_type is None:
            raise TweepError('Could not determine file type')
        if file_type in IMAGE_TYPES:
            file_type = 'image/' + file_type
        elif file_type not in ['image/gif', 'image/jpeg', 'image/png']:
            raise TweepError('Invalid file type for image: %s' % file_type)

        if isinstance(filename, str):
            filename = filename.encode('utf-8')

        BOUNDARY = b'Tw3ePy'
        body = []
        body.append(b'--' + BOUNDARY)
        body.append('Content-Disposition: form-data; name="{0}";'
                    ' filename="{1}"'.format(form_field, filename)
                    .encode('utf-8'))
        body.append('Content-Type: {0}'.format(file_type).encode('utf-8'))
        body.append(b'')
        body.append(fp.read())
        body.append(b'--' + BOUNDARY + b'--')
        body.append(b'')
        fp.close()
        body = b'\r\n'.join(body)

        # build headers
        headers = {
            'Content-Type': 'multipart/form-data; boundary=Tw3ePy',
            'Content-Length': str(len(body))
        }

        return headers, body

    @staticmethod
    def _chunk_media(command, filename, file_type,
                     form_field="media", chunk_size=None, f=None,
                     media_id=None, segment_index=0, is_direct_message=False
                     ):
        """
        Break media file into chunks of 'chunk_size' KiB, and send an upload INIT request,
        followed by a sequence of APPEND requests, and finally a FINALIZE request.
        """
        BOUNDARY = b'Tw3ePy'
        body = list()

        if command == 'init':
            fp = f or open(filename, 'rb')

            fp.seek(0, 2)  # Seek to end of file
            file_size = fp.tell()

            if file_size > (MAX_UPLOAD_SIZE_CHUNKED * 1024):
                raise TweepError('File is too big, must be less than %s KiB.' % MAX_UPLOAD_SIZE_CHUNKED)

            fp.seek(0)  # Reset to beginning of file

            query = {
                'command': 'INIT',
                'media_type': file_type,
                'total_bytes': file_size,
                'media_category': API._get_media_category(is_direct_message, file_type)
            }
            body.append(urlencode(query).encode('utf-8'))
            headers = {
                'Content-Type': 'application/x-www-form-urlencoded; charset=utf-8'
            }

        elif command == 'append':
            if f is not None:
                fp = f
            else:
                raise TweepError('File input for APPEND is mandatory.')

            if media_id is None:
                raise TweepError('Media ID is required for APPEND command.')

            body.append(b'--' + BOUNDARY)
            body.append('Content-Disposition: form-data; name="command"'.encode('utf-8'))
            body.append(b'')
            body.append(b'APPEND')
            body.append(b'--' + BOUNDARY)
            body.append('Content-Disposition: form-data; name="media_id"'.encode('utf-8'))
            body.append(b'')
            body.append(str(media_id).encode('utf-8'))
            body.append(b'--' + BOUNDARY)
            body.append('Content-Disposition: form-data; name="segment_index"'.encode('utf-8'))
            body.append(b'')
            body.append(str(segment_index).encode('utf-8'))
            body.append(b'--' + BOUNDARY)
            body.append('Content-Disposition: form-data; name="{0}"; filename="{1}"'.format(form_field, os.path.basename(filename)).encode('utf-8'))
            body.append('Content-Type: {0}'.format(file_type).encode('utf-8'))
            body.append(b'')
            body.append(fp.read(chunk_size * 1024))
            body.append(b'--' + BOUNDARY + b'--')
            headers = {
                'Content-Type': 'multipart/form-data; boundary=Tw3ePy'
            }

        elif command == 'finalize':
            fp = f
            if media_id is None:
                raise TweepError('Media ID is required for FINALIZE command.')
            body.append(
                urlencode({
                    'command': 'FINALIZE',
                    'media_id': media_id
                }).encode('utf-8')
            )
            headers = {
                'Content-Type': 'application/x-www-form-urlencoded; charset=utf-8'
            }

        else:
            raise TweepError('Unknown command for chunked upload.')

        body = b'\r\n'.join(body)
        # build headers
        headers['Content-Length'] = str(len(body))

        return headers, body, fp

    @staticmethod
    def _get_media_category(is_direct_message, file_type):
        """ :reference: https://developer.twitter.com/en/docs/direct-messages/message-attachments/guides/attaching-media
            :allowed_param:
        """
        if is_direct_message:
            prefix = 'dm'
        else:
            prefix = 'tweet'

        if file_type in IMAGE_TYPES:
            if file_type.endswith('gif'):
                return prefix + '_gif'

            return prefix + '_image'

        if file_type.endswith('mp4'):
            return prefix + '_video'<|MERGE_RESOLUTION|>--- conflicted
+++ resolved
@@ -5,15 +5,12 @@
 import imghdr
 import mimetypes
 import os
-<<<<<<< HEAD
 import six
 
 if six.PY2:
     from urllib import urlencode
 elif six.PY3:
     from urllib.parse import urlencode
-=======
->>>>>>> f084da86
 
 from tweepy.binder import bind_api, pagination
 from tweepy.error import TweepError
@@ -242,21 +239,6 @@
             :allowed_param:
         """
         f = kwargs.pop('file', None)
-<<<<<<< HEAD
-        file_type = imghdr.what(filename) or mimetypes.guess_type(filename)[0]
-        size_bytes = os.path.getsize(filename)
-
-        if file_type in IMAGE_TYPES or file_type in CHUNKED_TYPES:
-            if size_bytes > MAX_UPLOAD_SIZE_CHUNKED * 1024:
-                raise TweepError('Media files must be smaller than {} kb'.format(MAX_UPLOAD_SIZE_CHUNKED))
-
-            if file_type in IMAGE_TYPES and size_bytes < MAX_UPLOAD_SIZE_STANDARD * 1024:
-                return self.image_upload(filename, MAX_UPLOAD_SIZE_STANDARD * 1024, file_type=file_type, f=f, *args, **kwargs)
-
-            return self.upload_chunked(filename, f=f, file_type=file_type, *args, **kwargs)
-
-        raise TweepError('unsupported media type: %s' % file_type)
-=======
 
         h = None
         if f is not None:
@@ -264,11 +246,18 @@
             h = f.read(32)
             f.seek(location)
         file_type = imghdr.what(filename, h=h) or mimetypes.guess_type(filename)[0]
-        if file_type == 'gif':
-            max_size = 14649
-        else:
-            max_size = 4883
->>>>>>> f084da86
+        size_bytes = os.path.getsize(filename)
+
+        if file_type in IMAGE_TYPES or file_type in CHUNKED_TYPES:
+            if size_bytes > MAX_UPLOAD_SIZE_CHUNKED * 1024:
+                raise TweepError('Media files must be smaller than {} kb'.format(MAX_UPLOAD_SIZE_CHUNKED))
+
+            if file_type in IMAGE_TYPES and size_bytes < MAX_UPLOAD_SIZE_STANDARD * 1024:
+                return self.image_upload(filename, MAX_UPLOAD_SIZE_STANDARD * 1024, file_type=file_type, f=f, *args, **kwargs)
+
+            return self.upload_chunked(filename, f=f, file_type=file_type, *args, **kwargs)
+
+        raise TweepError('unsupported media type: %s' % file_type)
 
     def image_upload(self, filename, max_size, *args, **kwargs):
         """ :reference: https://developer.twitter.com/en/docs/media/upload-media/api-reference/post-media-upload
