--- conflicted
+++ resolved
@@ -1496,16 +1496,9 @@
         if f is None:
             try:
                 if os.path.getsize(filename) > (max_size * 1024):
-<<<<<<< HEAD
-                    raise TweepError('File is too big, must be less than %skb.'
-                                     % max_size)
+                    raise TweepError(f'File is too big, must be less than {max_size}kb.')
             except OSError as e:
-                raise TweepError('Unable to access file: %s' % e.strerror)
-=======
-                    raise TweepError(f'File is too big, must be less than {max_size}kb.')
-            except os.error as e:
                 raise TweepError(f'Unable to access file: {e.strerror}')
->>>>>>> d116e949
 
             # build the mulitpart-formdata body
             fp = open(filename, 'rb')
