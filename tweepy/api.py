# Tweepy
# Copyright 2009-2020 Joshua Roesslein
# See LICENSE for details.

import imghdr
import mimetypes
import os

import six

from tweepy.binder import bind_api, pagination
from tweepy.error import TweepError
from tweepy.parsers import ModelParser, Parser
from tweepy.utils import list_to_csv


class API(object):
    """Twitter API"""

    def __init__(self, auth_handler=None,
                 host='api.twitter.com', search_host='search.twitter.com',
                 upload_host='upload.twitter.com', cache=None, api_root='/1.1',
                 search_root='', upload_root='/1.1', retry_count=0,
                 retry_delay=0, retry_errors=None, timeout=60, parser=None,
                 compression=False, wait_on_rate_limit=False,
                 wait_on_rate_limit_notify=False, proxy=''):
        """
        API instance constructor

        :param auth_handler:
        :param host: url of the server of the rest api,
                     default: 'api.twitter.com'
        :param search_host: url of the search server,
                            default: 'search.twitter.com'
        :param upload_host: url of the upload server,
                            default: 'upload.twitter.com'
        :param cache: Cache to query if a GET method is used, default: None
        :param api_root: suffix of the api version, default: '/1.1'
        :param search_root: suffix of the search version, default: ''
        :param upload_root: suffix of the upload version, default: '/1.1'
        :param retry_count: number of allowed retries, default: 0
        :param retry_delay: delay in second between retries, default: 0
        :param retry_errors: default: None
        :param timeout: delay before to consider the request as timed out in
                        seconds, default: 60
        :param parser: ModelParser instance to parse the responses,
                       default: None
        :param compression: If the response is compressed, default: False
        :param wait_on_rate_limit: If the api wait when it hits the rate limit,
                                   default: False
        :param wait_on_rate_limit_notify: If the api print a notification when
                                          the rate limit is hit, default: False
        :param proxy: Url to use as proxy during the HTTP request, default: ''

        :raise TypeError: If the given parser is not a ModelParser instance.
        """
        self.auth = auth_handler
        self.host = host
        self.search_host = search_host
        self.upload_host = upload_host
        self.api_root = api_root
        self.search_root = search_root
        self.upload_root = upload_root
        self.cache = cache
        self.compression = compression
        self.retry_count = retry_count
        self.retry_delay = retry_delay
        self.retry_errors = retry_errors
        self.timeout = timeout
        self.wait_on_rate_limit = wait_on_rate_limit
        self.wait_on_rate_limit_notify = wait_on_rate_limit_notify
        self.parser = parser or ModelParser()
        self.proxy = {}
        if proxy:
            self.proxy['https'] = proxy

        # Attempt to explain more clearly the parser argument requirements
        # https://github.com/tweepy/tweepy/issues/421

        parser_type = Parser
        if not isinstance(self.parser, parser_type):
            raise TypeError(
                '"parser" argument has to be an instance of "{required}".'
                ' It is currently a {actual}.'.format(
                    required=parser_type.__name__,
                    actual=type(self.parser)
                )
            )

    @property
    def home_timeline(self):
        """ :reference: https://developer.twitter.com/en/docs/tweets/timelines/api-reference/get-statuses-home_timeline
            :allowed_param: 'count', 'since_id', 'max_id', 'trim_user',
                            'exclude_replies', 'include_entities'
        """
        return bind_api(
            api=self,
            path='/statuses/home_timeline.json',
            payload_type='status', payload_list=True,
            allowed_param=['count', 'since_id', 'max_id', 'trim_user',
                           'exclude_replies', 'include_entities'],
            require_auth=True
        )

    def statuses_lookup(self, id_, *args, **kwargs):
        """ :reference: https://developer.twitter.com/en/docs/tweets/post-and-engage/api-reference/get-statuses-lookup
            :allowed_param: 'id', 'include_entities', 'trim_user', 'map',
                            'include_ext_alt_text', 'include_card_uri'
        """
        if 'map_' in kwargs:
            kwargs['map'] = kwargs.pop('map_')

        return bind_api(
            api=self,
            path='/statuses/lookup.json',
            payload_type='status', payload_list=True,
            allowed_param=['id', 'include_entities', 'trim_user', 'map',
                           'include_ext_alt_text', 'include_card_uri'],
            require_auth=True
        )(list_to_csv(id_), *args, **kwargs)

    @property
    def user_timeline(self):
        """ :reference: https://developer.twitter.com/en/docs/tweets/timelines/api-reference/get-statuses-user_timeline
            :allowed_param: 'id', 'user_id', 'screen_name', 'since_id',
                            'max_id', 'count', 'include_rts', 'trim_user',
                            'exclude_replies'
        """
        return bind_api(
            api=self,
            path='/statuses/user_timeline.json',
            payload_type='status', payload_list=True,
            allowed_param=['id', 'user_id', 'screen_name', 'since_id',
                           'max_id', 'count', 'include_rts', 'trim_user',
                           'exclude_replies']
        )

    @property
    def mentions_timeline(self):
        """ :reference: https://developer.twitter.com/en/docs/tweets/timelines/api-reference/get-statuses-mentions_timeline
            :allowed_param: 'since_id', 'max_id', 'count'
        """
        return bind_api(
            api=self,
            path='/statuses/mentions_timeline.json',
            payload_type='status', payload_list=True,
            allowed_param=['since_id', 'max_id', 'count'],
            require_auth=True
        )

    @property
    def related_results(self):
        """ :reference: https://dev.twitter.com/docs/api/1.1/get/related_results/show/%3id.format
            :allowed_param: 'id'
        """
        return bind_api(
            api=self,
            path='/related_results/show/{id}.json',
            payload_type='relation', payload_list=True,
            allowed_param=['id'],
            require_auth=False
        )

    @property
    def retweets_of_me(self):
        """ :reference: https://developer.twitter.com/en/docs/tweets/post-and-engage/api-reference/get-statuses-retweets_of_me
            :allowed_param: 'since_id', 'max_id', 'count'
        """
        return bind_api(
            api=self,
            path='/statuses/retweets_of_me.json',
            payload_type='status', payload_list=True,
            allowed_param=['since_id', 'max_id', 'count'],
            require_auth=True
        )

    @property
    def get_status(self):
        """ :reference: https://developer.twitter.com/en/docs/tweets/post-and-engage/api-reference/get-statuses-show-id
            :allowed_param: 'id', 'trim_user', 'include_my_retweet',
                            'include_entities', 'include_ext_alt_text',
                            'include_card_uri'
        """
        return bind_api(
            api=self,
            path='/statuses/show.json',
            payload_type='status',
            allowed_param=['id', 'trim_user', 'include_my_retweet',
                           'include_entities', 'include_ext_alt_text',
                           'include_card_uri']
        )

    def update_status(self, *args, **kwargs):
        """ :reference: https://developer.twitter.com/en/docs/tweets/post-and-engage/api-reference/post-statuses-update
            :allowed_param: 'status', 'in_reply_to_status_id',
                            'auto_populate_reply_metadata',
                            'exclude_reply_user_ids', 'attachment_url',
                            'media_ids', 'possibly_sensitive', 'lat', 'long',
                            'place_id', 'display_coordinates', 'trim_user',
                            'enable_dmcommands', 'fail_dmcommands', 'card_uri'
        """
        if 'media_ids' in kwargs:
            kwargs['media_ids'] = list_to_csv(kwargs['media_ids'])

        return bind_api(
            api=self,
            path='/statuses/update.json',
            method='POST',
            payload_type='status',
            allowed_param=['status', 'in_reply_to_status_id',
                           'auto_populate_reply_metadata',
                           'exclude_reply_user_ids', 'attachment_url',
                           'media_ids', 'possibly_sensitive', 'lat', 'long',
                           'place_id', 'display_coordinates', 'trim_user',
                           'enable_dmcommands', 'fail_dmcommands',
                           'card_uri'],
            require_auth=True
        )(*args, **kwargs)

    def media_upload(self, filename, *args, **kwargs):
        """ :reference: https://developer.twitter.com/en/docs/media/upload-media/api-reference/post-media-upload
            :allowed_param:
        """
        f = kwargs.pop('file', None)

<<<<<<< HEAD
        if f is None:
            file_type = imghdr.what(filename) or mimetypes.guess_type(filename)[0]
        else:
            file_type = imghdr.what(filename, h=f.read()) or mimetypes.guess_type(filename)[0]
            f.seek(0)  # Reset to beginning of file

=======
        h = None
        if f is not None:
            location = f.tell()
            h = f.read(32)
            f.seek(location)
        file_type = imghdr.what(filename, h=h) or mimetypes.guess_type(filename)[0]
>>>>>>> 9146c2e1
        if file_type == 'gif':
            max_size = 14649
        else:
            max_size = 4883

        headers, post_data = API._pack_image(filename, max_size,
                                             form_field='media', f=f,
                                             file_type=file_type)
        kwargs.update({'headers': headers, 'post_data': post_data})

        return bind_api(
            api=self,
            path='/media/upload.json',
            method='POST',
            payload_type='media',
            allowed_param=[],
            require_auth=True,
            upload_api=True
        )(*args, **kwargs)

    def create_media_metadata(self, media_id, alt_text, *args, **kwargs):
        """ :reference: https://developer.twitter.com/en/docs/media/upload-media/api-reference/post-media-metadata-create
            :allowed_param:
        """
        kwargs['json_payload'] = {
            'media_id': media_id,
            'alt_text': {'text': alt_text}
        }

        return bind_api(
            api=self,
            path='/media/metadata/create.json',
            method='POST',
            allowed_param=[],
            require_auth=True,
            upload_api=True
        )(*args, **kwargs)

    def update_with_media(self, filename, *args, **kwargs):
        """ :reference: https://developer.twitter.com/en/docs/tweets/post-and-engage/api-reference/post-statuses-update_with_media
            :allowed_param: 'status', 'possibly_sensitive',
                            'in_reply_to_status_id',
                            'in_reply_to_status_id_str',
                            'auto_populate_reply_metadata', 'lat', 'long',
                            'place_id', 'display_coordinates'
        """
        f = kwargs.pop('file', None)
        headers, post_data = API._pack_image(filename, 3072,
                                             form_field='media[]', f=f)
        kwargs.update({'headers': headers, 'post_data': post_data})

        return bind_api(
            api=self,
            path='/statuses/update_with_media.json',
            method='POST',
            payload_type='status',
            allowed_param=['status', 'possibly_sensitive',
                           'in_reply_to_status_id',
                           'in_reply_to_status_id_str',
                           'auto_populate_reply_metadata', 'lat', 'long',
                           'place_id', 'display_coordinates'],
            require_auth=True
        )(*args, **kwargs)

    @property
    def destroy_status(self):
        """ :reference: https://developer.twitter.com/en/docs/tweets/post-and-engage/api-reference/post-statuses-destroy-id
            :allowed_param: 'id'
        """
        return bind_api(
            api=self,
            path='/statuses/destroy/{id}.json',
            method='POST',
            payload_type='status',
            allowed_param=['id'],
            require_auth=True
        )

    @property
    def retweet(self):
        """ :reference: https://developer.twitter.com/en/docs/tweets/post-and-engage/api-reference/post-statuses-retweet-id
            :allowed_param: 'id'
        """
        return bind_api(
            api=self,
            path='/statuses/retweet/{id}.json',
            method='POST',
            payload_type='status',
            allowed_param=['id'],
            require_auth=True
        )

    @property
    def unretweet(self):
        """ :reference: https://developer.twitter.com/en/docs/tweets/post-and-engage/api-reference/post-statuses-unretweet-id
            :allowed_param: 'id'
        """
        return bind_api(
            api=self,
            path='/statuses/unretweet/{id}.json',
            method='POST',
            payload_type='status',
            allowed_param=['id'],
            require_auth=True
        )

    @property
    def retweets(self):
        """ :reference: https://developer.twitter.com/en/docs/tweets/post-and-engage/api-reference/get-statuses-retweets-id
            :allowed_param: 'id', 'count'
        """
        return bind_api(
            api=self,
            path='/statuses/retweets/{id}.json',
            payload_type='status', payload_list=True,
            allowed_param=['id', 'count'],
            require_auth=True
        )

    @property
    def retweeters(self):
        """ :reference: https://developer.twitter.com/en/docs/tweets/post-and-engage/api-reference/get-statuses-retweeters-ids
            :allowed_param: 'id', 'cursor', 'stringify_ids
        """
        return bind_api(
            api=self,
            path='/statuses/retweeters/ids.json',
            payload_type='ids',
            allowed_param=['id', 'cursor', 'stringify_ids']
        )

    @property
    def get_user(self):
        """ :reference: https://developer.twitter.com/en/docs/accounts-and-users/follow-search-get-users/api-reference/get-users-show
            :allowed_param: 'id', 'user_id', 'screen_name'
        """
        return bind_api(
            api=self,
            path='/users/show.json',
            payload_type='user',
            allowed_param=['id', 'user_id', 'screen_name']
        )

    @property
    def get_oembed(self):
        """ :reference: https://developer.twitter.com/en/docs/tweets/post-and-engage/api-reference/get-statuses-oembed
            :allowed_param: 'url', 'maxwidth', 'hide_media', 'hide_thread',
                            'omit_script', 'align', 'related', 'lang', 'theme',
                            'link_color', 'widget_type', 'dnt'
        """
        return bind_api(
            api=self,
            path='/statuses/oembed.json',
            payload_type='json',
            allowed_param=['url', 'maxwidth', 'hide_media', 'hide_thread',
                           'omit_script', 'align', 'related', 'lang', 'theme',
                           'link_color', 'widget_type', 'dnt']
        )

    def lookup_users(self, user_ids=None, screen_names=None, *args, **kwargs):
        """ :reference: https://developer.twitter.com/en/docs/accounts-and-users/follow-search-get-users/api-reference/get-users-lookup
            allowed_param= 'user_id', 'screen_name', 'include_entities',
                           'tweet_mode'
        """
        return bind_api(
            api=self,
            path='/users/lookup.json',
            payload_type='user', payload_list=True,
            method='POST',
            allowed_param=['user_id', 'screen_name', 'include_entities',
                           'tweet_mode']
        )(list_to_csv(user_ids), list_to_csv(screen_names), *args, **kwargs)

    def me(self):
        """ Get the authenticated user """
        return self.get_user(screen_name=self.auth.get_username())

    @property
    def search_users(self):
        """ :reference: https://developer.twitter.com/en/docs/accounts-and-users/follow-search-get-users/api-reference/get-users-search
            :allowed_param: 'q', 'count', 'page'
        """
        return bind_api(
            api=self,
            path='/users/search.json',
            payload_type='user', payload_list=True,
            require_auth=True,
            allowed_param=['q', 'count', 'page']
        )

    @property
    def get_direct_message(self):
        """ :reference: https://developer.twitter.com/en/docs/direct-messages/sending-and-receiving/api-reference/get-event
            :allowed_param: 'id'
        """
        return bind_api(
            api=self,
            path='/direct_messages/events/show.json',
            payload_type='direct_message',
            allowed_param=['id'],
            require_auth=True
        )

    @property
    def list_direct_messages(self):
        """ :reference: https://developer.twitter.com/en/docs/direct-messages/sending-and-receiving/api-reference/list-events
            :allowed_param: 'count', 'cursor'
        """
        return bind_api(
            api=self,
            path='/direct_messages/events/list.json',
            payload_type='direct_message', payload_list=True,
            allowed_param=['count', 'cursor'],
            require_auth=True
        )

    def send_direct_message(self, recipient_id, text, quick_reply_type=None,
                            attachment_type=None, attachment_media_id=None):
        """
        Send a direct message to the specified user from the authenticating
        user
        """
        json_payload = {
            'event': {'type': 'message_create',
                      'message_create': {
                          'target': {'recipient_id': recipient_id},
                          'message_data': {'text': text}
                      }
            }
        }
        message_data = json_payload['event']['message_create']['message_data']
        if quick_reply_type is not None:
            message_data['quick_reply'] = {'type': quick_reply_type}
        if attachment_type is not None and attachment_media_id is not None:
            message_data['attachment'] = {'type': attachment_type}
            message_data['attachment']['media'] = {'id': attachment_media_id}
        return self._send_direct_message(json_payload=json_payload)

    @property
    def _send_direct_message(self):
        """ :reference: https://developer.twitter.com/en/docs/direct-messages/sending-and-receiving/api-reference/new-event
            :allowed_param: 'recipient_id', 'text', 'quick_reply_type',
                            'attachment_type', attachment_media_id'
        """
        return bind_api(
            api=self,
            path='/direct_messages/events/new.json',
            method='POST',
            payload_type='direct_message',
            allowed_param=['recipient_id', 'text', 'quick_reply_type',
                           'attachment_type', 'attachment_media_id'],
            require_auth=True
        )

    @property
    def destroy_direct_message(self):
        """ :reference: https://developer.twitter.com/en/docs/direct-messages/sending-and-receiving/api-reference/delete-message-event
            :allowed_param: 'id'
        """
        return bind_api(
            api=self,
            path='/direct_messages/events/destroy.json',
            method='DELETE',
            allowed_param=['id'],
            require_auth=True
        )

    @property
    def create_friendship(self):
        """ :reference: https://developer.twitter.com/en/docs/accounts-and-users/follow-search-get-users/api-reference/post-friendships-create
            :allowed_param: 'id', 'user_id', 'screen_name', 'follow'
        """
        return bind_api(
            api=self,
            path='/friendships/create.json',
            method='POST',
            payload_type='user',
            allowed_param=['id', 'user_id', 'screen_name', 'follow'],
            require_auth=True
        )

    @property
    def destroy_friendship(self):
        """ :reference: https://developer.twitter.com/en/docs/accounts-and-users/follow-search-get-users/api-reference/post-friendships-destroy
            :allowed_param: 'id', 'user_id', 'screen_name'
        """
        return bind_api(
            api=self,
            path='/friendships/destroy.json',
            method='POST',
            payload_type='user',
            allowed_param=['id', 'user_id', 'screen_name'],
            require_auth=True
        )

    @property
    def show_friendship(self):
        """ :reference: https://developer.twitter.com/en/docs/accounts-and-users/follow-search-get-users/api-reference/get-friendships-show
            :allowed_param: 'source_id', 'source_screen_name', 'target_id',
                            'target_screen_name'
        """
        return bind_api(
            api=self,
            path='/friendships/show.json',
            payload_type='friendship',
            allowed_param=['source_id', 'source_screen_name',
                           'target_id', 'target_screen_name']
        )

    def lookup_friendships(self, user_ids=None, screen_names=None):
        """ Perform bulk look up of friendships from user ID or screenname """
        return self._lookup_friendships(list_to_csv(user_ids),
                                        list_to_csv(screen_names))

    @property
    def _lookup_friendships(self):
        """ :reference: https://developer.twitter.com/en/docs/accounts-and-users/follow-search-get-users/api-reference/get-friendships-lookup
            :allowed_param: 'user_id', 'screen_name'
        """
        return bind_api(
            api=self,
            path='/friendships/lookup.json',
            payload_type='relationship', payload_list=True,
            allowed_param=['user_id', 'screen_name'],
            require_auth=True
        )

    @property
    def friends_ids(self):
        """ :reference: https://developer.twitter.com/en/docs/accounts-and-users/follow-search-get-users/api-reference/get-friends-ids
            :allowed_param: 'id', 'user_id', 'screen_name', 'cursor'
        """
        return bind_api(
            api=self,
            path='/friends/ids.json',
            payload_type='ids',
            allowed_param=['id', 'user_id', 'screen_name', 'cursor']
        )

    @property
    def friends(self):
        """ :reference: https://developer.twitter.com/en/docs/accounts-and-users/follow-search-get-users/api-reference/get-friends-list
            :allowed_param: 'id', 'user_id', 'screen_name', 'cursor', 'count',
                            'skip_status', 'include_user_entities'
        """
        return bind_api(
            api=self,
            path='/friends/list.json',
            payload_type='user', payload_list=True,
            allowed_param=['id', 'user_id', 'screen_name', 'cursor', 'count',
                           'skip_status', 'include_user_entities']
        )

    @property
    def friendships_incoming(self):
        """ :reference: https://developer.twitter.com/en/docs/accounts-and-users/follow-search-get-users/api-reference/get-friendships-incoming
            :allowed_param: 'cursor'
        """
        return bind_api(
            api=self,
            path='/friendships/incoming.json',
            payload_type='ids',
            allowed_param=['cursor']
        )

    @property
    def friendships_outgoing(self):
        """ :reference: https://developer.twitter.com/en/docs/accounts-and-users/follow-search-get-users/api-reference/get-friendships-outgoing
            :allowed_param: 'cursor'
        """
        return bind_api(
            api=self,
            path='/friendships/outgoing.json',
            payload_type='ids',
            allowed_param=['cursor']
        )

    @property
    def followers_ids(self):
        """ :reference: https://developer.twitter.com/en/docs/accounts-and-users/follow-search-get-users/api-reference/get-followers-ids
            :allowed_param: 'id', 'user_id', 'screen_name', 'cursor', 'count'
        """
        return bind_api(
            api=self,
            path='/followers/ids.json',
            payload_type='ids',
            allowed_param=['id', 'user_id', 'screen_name', 'cursor', 'count']
        )

    @property
    def followers(self):
        """ :reference: https://developer.twitter.com/en/docs/accounts-and-users/follow-search-get-users/api-reference/get-followers-list
            :allowed_param: 'id', 'user_id', 'screen_name', 'cursor', 'count',
                            'skip_status', 'include_user_entities'
        """
        return bind_api(
            api=self,
            path='/followers/list.json',
            payload_type='user', payload_list=True,
            allowed_param=['id', 'user_id', 'screen_name', 'cursor', 'count',
                           'skip_status', 'include_user_entities']
        )

    @property
    def get_settings(self):
        """ :reference: https://developer.twitter.com/en/docs/accounts-and-users/manage-account-settings/api-reference/get-account-settings """
        return bind_api(
            api=self,
            path='/account/settings.json',
            payload_type='json',
            use_cache=False
        )

    @property
    def set_settings(self):
        """ :reference: https://developer.twitter.com/en/docs/accounts-and-users/manage-account-settings/api-reference/post-account-settings
            :allowed_param: 'sleep_time_enabled', 'start_sleep_time',
                            'end_sleep_time', 'time_zone',
                            'trend_location_woeid',
                            'allow_contributor_request', 'lang'
        """
        return bind_api(
            api=self,
            path='/account/settings.json',
            method='POST',
            payload_type='json',
            allowed_param=['sleep_time_enabled', 'start_sleep_time',
                           'end_sleep_time', 'time_zone',
                           'trend_location_woeid',
                           'allow_contributor_request', 'lang'],
            use_cache=False
        )

    def verify_credentials(self, **kwargs):
        """ :reference: https://developer.twitter.com/en/docs/accounts-and-users/manage-account-settings/api-reference/get-account-verify_credentials
            :allowed_param: 'include_entities', 'skip_status', 'include_email'
        """
        if 'include_email' in kwargs:
            kwargs['include_email'] = str(kwargs['include_email']).lower()
        try:
            return bind_api(
                api=self,
                path='/account/verify_credentials.json',
                payload_type='user',
                require_auth=True,
                allowed_param=['include_entities', 'skip_status',
                               'include_email'],
            )(**kwargs)
        except TweepError as e:
            if e.response is not None and e.response.status_code == 401:
                return False
            raise

    @property
    def rate_limit_status(self):
        """ :reference: https://developer.twitter.com/en/docs/developer-utilities/rate-limit-status/api-reference/get-application-rate_limit_status
            :allowed_param: 'resources'
        """
        return bind_api(
            api=self,
            path='/application/rate_limit_status.json',
            payload_type='json',
            allowed_param=['resources'],
            use_cache=False
        )

    def update_profile_image(self, filename, file_=None):
        """ :reference: https://developer.twitter.com/en/docs/accounts-and-users/manage-account-settings/api-reference/post-account-update_profile_image
            :allowed_param: 'include_entities', 'skip_status'
        """
        headers, post_data = API._pack_image(filename, 700, f=file_)
        return bind_api(
            api=self,
            path='/account/update_profile_image.json',
            method='POST',
            payload_type='user',
            allowed_param=['include_entities', 'skip_status'],
            require_auth=True
        )(self, post_data=post_data, headers=headers)

    def update_profile_banner(self, filename, **kwargs):
        """ :reference: https://developer.twitter.com/en/docs/accounts-and-users/manage-account-settings/api-reference/post-account-update_profile_banner
            :allowed_param: 'width', 'height', 'offset_left', 'offset_right'
        """
        f = kwargs.pop('file', None)
        headers, post_data = API._pack_image(filename, 700,
                                             form_field='banner', f=f)
        return bind_api(
            api=self,
            path='/account/update_profile_banner.json',
            method='POST',
            allowed_param=['width', 'height', 'offset_left', 'offset_right'],
            require_auth=True
        )(post_data=post_data, headers=headers)

    @property
    def update_profile(self):
        """ :reference: https://developer.twitter.com/en/docs/accounts-and-users/manage-account-settings/api-reference/post-account-update_profile
            :allowed_param: 'name', 'url', 'location', 'description',
                            'profile_link_color'
        """
        return bind_api(
            api=self,
            path='/account/update_profile.json',
            method='POST',
            payload_type='user',
            allowed_param=['name', 'url', 'location', 'description',
                           'profile_link_color'],
            require_auth=True
        )

    @property
    def favorites(self):
        """ :reference: https://developer.twitter.com/en/docs/tweets/post-and-engage/api-reference/get-favorites-list
            :allowed_param: 'screen_name', 'user_id', 'max_id', 'count',
                            'since_id', 'max_id'
        """
        return bind_api(
            api=self,
            path='/favorites/list.json',
            payload_type='status', payload_list=True,
            allowed_param=['screen_name', 'user_id', 'max_id', 'count',
                           'since_id', 'max_id']
        )

    @property
    def create_favorite(self):
        """ :reference: https://developer.twitter.com/en/docs/tweets/post-and-engage/api-reference/post-favorites-create
            :allowed_param: 'id'
        """
        return bind_api(
            api=self,
            path='/favorites/create.json',
            method='POST',
            payload_type='status',
            allowed_param=['id'],
            require_auth=True
        )

    @property
    def destroy_favorite(self):
        """ :reference: https://developer.twitter.com/en/docs/tweets/post-and-engage/api-reference/post-favorites-destroy
            :allowed_param: 'id'
        """
        return bind_api(
            api=self,
            path='/favorites/destroy.json',
            method='POST',
            payload_type='status',
            allowed_param=['id'],
            require_auth=True
        )

    @property
    def create_block(self):
        """ :reference: https://developer.twitter.com/en/docs/accounts-and-users/mute-block-report-users/api-reference/post-blocks-create
            :allowed_param: 'id', 'user_id', 'screen_name'
        """
        return bind_api(
            api=self,
            path='/blocks/create.json',
            method='POST',
            payload_type='user',
            allowed_param=['id', 'user_id', 'screen_name'],
            require_auth=True
        )

    @property
    def destroy_block(self):
        """ :reference: https://developer.twitter.com/en/docs/accounts-and-users/mute-block-report-users/api-reference/post-blocks-destroy
            :allowed_param: 'id', 'user_id', 'screen_name'
        """
        return bind_api(
            api=self,
            path='/blocks/destroy.json',
            method='POST',
            payload_type='user',
            allowed_param=['id', 'user_id', 'screen_name'],
            require_auth=True
        )

    @property
    def mutes_ids(self):
        """ :reference: https://developer.twitter.com/en/docs/accounts-and-users/mute-block-report-users/api-reference/get-mutes-users-ids
            :allowed_param: 'cursor'
        """
        return bind_api(
            api=self,
            path='/mutes/users/ids.json',
            payload_type='ids',
            allowed_param=['cursor'],
            require_auth=True
        )

    @property
    def mutes(self):
        """ :reference: https://developer.twitter.com/en/docs/accounts-and-users/mute-block-report-users/api-reference/get-mutes-users-list
            :allowed_param: 'cursor', 'include_entities', 'skip_status'
        """
        return bind_api(
            api=self,
            path='/mutes/users/list.json',
            payload_type='user', payload_list=True,
            allowed_param=['cursor', 'include_entities', 'skip_status'],
            required_auth=True
        )


    @property
    def create_mute(self):
        """ :reference: https://developer.twitter.com/en/docs/accounts-and-users/mute-block-report-users/api-reference/post-mutes-users-create
            :allowed_param: 'id', 'user_id', 'screen_name'
        """
        return bind_api(
            api=self,
            path='/mutes/users/create.json',
            method='POST',
            payload_type='user',
            allowed_param=['id', 'user_id', 'screen_name'],
            require_auth=True
        )

    @property
    def destroy_mute(self):
        """ :reference: https://developer.twitter.com/en/docs/accounts-and-users/mute-block-report-users/api-reference/post-mutes-users-destroy
            :allowed_param: 'id', 'user_id', 'screen_name'
        """
        return bind_api(
            api=self,
            path='/mutes/users/destroy.json',
            method='POST',
            payload_type='user',
            allowed_param=['id', 'user_id', 'screen_name'],
            require_auth=True
        )

    @property
    def blocks(self):
        """ :reference: https://developer.twitter.com/en/docs/accounts-and-users/mute-block-report-users/api-reference/get-blocks-list
            :allowed_param: 'cursor'
        """
        return bind_api(
            api=self,
            path='/blocks/list.json',
            payload_type='user', payload_list=True,
            allowed_param=['cursor'],
            require_auth=True
        )

    @property
    def blocks_ids(self):
        """ :reference: https://developer.twitter.com/en/docs/accounts-and-users/mute-block-report-users/api-reference/get-blocks-ids
            :allowed_param: 'cursor'
        """
        return bind_api(
            api=self,
            path='/blocks/ids.json',
            payload_type='ids',
            allowed_param=['cursor'],
            require_auth=True
        )

    @property
    def report_spam(self):
        """ :reference: https://developer.twitter.com/en/docs/accounts-and-users/mute-block-report-users/api-reference/post-users-report_spam
            :allowed_param: 'user_id', 'screen_name', 'perform_block'
        """
        return bind_api(
            api=self,
            path='/users/report_spam.json',
            method='POST',
            payload_type='user',
            allowed_param=['user_id', 'screen_name', 'perform_block'],
            require_auth=True
        )

    @property
    def saved_searches(self):
        """ :reference: https://developer.twitter.com/en/docs/accounts-and-users/manage-account-settings/api-reference/get-saved_searches-list """
        return bind_api(
            api=self,
            path='/saved_searches/list.json',
            payload_type='saved_search', payload_list=True,
            require_auth=True
        )

    @property
    def get_saved_search(self):
        """ :reference: https://developer.twitter.com/en/docs/accounts-and-users/manage-account-settings/api-reference/get-saved_searches-show-id
            :allowed_param: 'id'
        """
        return bind_api(
            api=self,
            path='/saved_searches/show/{id}.json',
            payload_type='saved_search',
            allowed_param=['id'],
            require_auth=True
        )

    @property
    def create_saved_search(self):
        """ :reference: https://developer.twitter.com/en/docs/accounts-and-users/manage-account-settings/api-reference/post-saved_searches-create
            :allowed_param: 'query'
        """
        return bind_api(
            api=self,
            path='/saved_searches/create.json',
            method='POST',
            payload_type='saved_search',
            allowed_param=['query'],
            require_auth=True
        )

    @property
    def destroy_saved_search(self):
        """ :reference: https://developer.twitter.com/en/docs/accounts-and-users/manage-account-settings/api-reference/post-saved_searches-destroy-id
            :allowed_param: 'id'
        """
        return bind_api(
            api=self,
            path='/saved_searches/destroy/{id}.json',
            method='POST',
            payload_type='saved_search',
            allowed_param=['id'],
            require_auth=True
        )

    @property
    def create_list(self):
        """ :reference: https://developer.twitter.com/en/docs/accounts-and-users/create-manage-lists/api-reference/post-lists-create
            :allowed_param: 'name', 'mode', 'description'
        """
        return bind_api(
            api=self,
            path='/lists/create.json',
            method='POST',
            payload_type='list',
            allowed_param=['name', 'mode', 'description'],
            require_auth=True
        )

    @property
    def destroy_list(self):
        """ :reference: https://developer.twitter.com/en/docs/accounts-and-users/create-manage-lists/api-reference/post-lists-destroy
            :allowed_param: 'owner_screen_name', 'owner_id', 'list_id', 'slug'
        """
        return bind_api(
            api=self,
            path='/lists/destroy.json',
            method='POST',
            payload_type='list',
            allowed_param=['owner_screen_name', 'owner_id', 'list_id', 'slug'],
            require_auth=True
        )

    @property
    def update_list(self):
        """ :reference: https://developer.twitter.com/en/docs/accounts-and-users/create-manage-lists/api-reference/post-lists-update
            :allowed_param: 'list_id', 'slug', 'name', 'mode', 'description',
                            'owner_screen_name', 'owner_id'
        """
        return bind_api(
            api=self,
            path='/lists/update.json',
            method='POST',
            payload_type='list',
            allowed_param=['list_id', 'slug', 'name', 'mode', 'description',
                           'owner_screen_name', 'owner_id'],
            require_auth=True
        )

    @property
    def lists_all(self):
        """ :reference: https://developer.twitter.com/en/docs/accounts-and-users/create-manage-lists/api-reference/get-lists-list
            :allowed_param: 'screen_name', 'user_id', 'reverse'
        """
        return bind_api(
            api=self,
            path='/lists/list.json',
            payload_type='list', payload_list=True,
            allowed_param=['screen_name', 'user_id', 'reverse'],
            require_auth=True
        )

    @property
    def lists_memberships(self):
        """ :reference: https://developer.twitter.com/en/docs/accounts-and-users/create-manage-lists/api-reference/get-lists-memberships
            :allowed_param: 'screen_name', 'user_id', 'filter_to_owned_lists',
                            'cursor', 'count'
        """
        return bind_api(
            api=self,
            path='/lists/memberships.json',
            payload_type='list', payload_list=True,
            allowed_param=['screen_name', 'user_id', 'filter_to_owned_lists',
                           'cursor', 'count'],
            require_auth=True
        )

    @property
    def lists_subscriptions(self):
        """ :reference: https://developer.twitter.com/en/docs/accounts-and-users/create-manage-lists/api-reference/get-lists-subscriptions
            :allowed_param: 'screen_name', 'user_id', 'cursor', 'count'
        """
        return bind_api(
            api=self,
            path='/lists/subscriptions.json',
            payload_type='list', payload_list=True,
            allowed_param=['screen_name', 'user_id', 'cursor', 'count'],
            require_auth=True
        )

    @property
    def list_timeline(self):
        """ :reference: https://developer.twitter.com/en/docs/accounts-and-users/create-manage-lists/api-reference/get-lists-statuses
            :allowed_param: 'owner_screen_name', 'slug', 'owner_id', 'list_id',
                            'since_id', 'max_id', 'count', 'include_entities',
                            'include_rts'
        """
        return bind_api(
            api=self,
            path='/lists/statuses.json',
            payload_type='status', payload_list=True,
            allowed_param=['owner_screen_name', 'slug', 'owner_id', 'list_id',
                           'since_id', 'max_id', 'count', 'include_entities',
                           'include_rts']
        )

    @property
    def get_list(self):
        """ :reference: https://developer.twitter.com/en/docs/accounts-and-users/create-manage-lists/api-reference/get-lists-show
            :allowed_param: 'owner_screen_name', 'owner_id', 'slug', 'list_id'
        """
        return bind_api(
            api=self,
            path='/lists/show.json',
            payload_type='list',
            allowed_param=['owner_screen_name', 'owner_id', 'slug', 'list_id']
        )

    @property
    def add_list_member(self):
        """ :reference: https://developer.twitter.com/en/docs/accounts-and-users/create-manage-lists/api-reference/post-lists-members-create
            :allowed_param: 'screen_name', 'user_id', 'owner_screen_name',
                            'owner_id', 'slug', 'list_id'
        """
        return bind_api(
            api=self,
            path='/lists/members/create.json',
            method='POST',
            payload_type='list',
            allowed_param=['screen_name', 'user_id', 'owner_screen_name',
                           'owner_id', 'slug', 'list_id'],
            require_auth=True
        )

    @property
    def remove_list_member(self):
        """ :reference: https://developer.twitter.com/en/docs/accounts-and-users/create-manage-lists/api-reference/post-lists-members-destroy
            :allowed_param: 'screen_name', 'user_id', 'owner_screen_name',
                            'owner_id', 'slug', 'list_id'
        """
        return bind_api(
            api=self,
            path='/lists/members/destroy.json',
            method='POST',
            payload_type='list',
            allowed_param=['screen_name', 'user_id', 'owner_screen_name',
                           'owner_id', 'slug', 'list_id'],
            require_auth=True
        )

    def add_list_members(self, screen_name=None, user_id=None, slug=None,
                         list_id=None, owner_id=None, owner_screen_name=None):
        """ Perform bulk add of list members from user ID or screenname """
        return self._add_list_members(list_to_csv(screen_name),
                                      list_to_csv(user_id), slug, list_id,
                                      owner_id, owner_screen_name)

    @property
    def _add_list_members(self):
        """ :reference: https://developer.twitter.com/en/docs/accounts-and-users/create-manage-lists/api-reference/post-lists-members-create_all
            :allowed_param: 'screen_name', 'user_id', 'slug', 'list_id',
                            'owner_id', 'owner_screen_name'
        """
        return bind_api(
            api=self,
            path='/lists/members/create_all.json',
            method='POST',
            payload_type='list',
            allowed_param=['screen_name', 'user_id', 'slug', 'list_id',
                           'owner_id', 'owner_screen_name'],
            require_auth=True
        )

    def remove_list_members(self, screen_name=None, user_id=None, slug=None,
                            list_id=None, owner_id=None,
                            owner_screen_name=None):
        """ Perform bulk remove of list members from user ID or screenname """
        return self._remove_list_members(list_to_csv(screen_name),
                                         list_to_csv(user_id), slug, list_id,
                                         owner_id, owner_screen_name)

    @property
    def _remove_list_members(self):
        """ :reference: https://developer.twitter.com/en/docs/accounts-and-users/create-manage-lists/api-reference/post-lists-members-destroy_all
            :allowed_param: 'screen_name', 'user_id', 'slug', 'list_id',
                            'owner_id', 'owner_screen_name'
        """
        return bind_api(
            api=self,
            path='/lists/members/destroy_all.json',
            method='POST',
            payload_type='list',
            allowed_param=['screen_name', 'user_id', 'slug', 'list_id',
                           'owner_id', 'owner_screen_name'],
            require_auth=True
        )

    @property
    def list_members(self):
        """ :reference: https://developer.twitter.com/en/docs/accounts-and-users/create-manage-lists/api-reference/get-lists-members
            :allowed_param: 'owner_screen_name', 'slug', 'list_id', 'owner_id',
                            'cursor'
        """
        return bind_api(
            api=self,
            path='/lists/members.json',
            payload_type='user', payload_list=True,
            allowed_param=['owner_screen_name', 'slug', 'list_id', 'owner_id',
                           'cursor']
        )

    @property
    def show_list_member(self):
        """ :reference: https://developer.twitter.com/en/docs/accounts-and-users/create-manage-lists/api-reference/get-lists-members-show
            :allowed_param: 'list_id', 'slug', 'user_id', 'screen_name',
                            'owner_screen_name', 'owner_id'
        """
        return bind_api(
            api=self,
            path='/lists/members/show.json',
            payload_type='user',
            allowed_param=['list_id', 'slug', 'user_id', 'screen_name',
                           'owner_screen_name', 'owner_id']
        )

    @property
    def subscribe_list(self):
        """ :reference: https://developer.twitter.com/en/docs/accounts-and-users/create-manage-lists/api-reference/post-lists-subscribers-create
            :allowed_param: 'owner_screen_name', 'slug', 'owner_id', 'list_id'
        """
        return bind_api(
            api=self,
            path='/lists/subscribers/create.json',
            method='POST',
            payload_type='list',
            allowed_param=['owner_screen_name', 'slug', 'owner_id', 'list_id'],
            require_auth=True
        )

    @property
    def unsubscribe_list(self):
        """ :reference: https://developer.twitter.com/en/docs/accounts-and-users/create-manage-lists/api-reference/post-lists-subscribers-destroy
            :allowed_param: 'owner_screen_name', 'slug', 'owner_id', 'list_id'
        """
        return bind_api(
            api=self,
            path='/lists/subscribers/destroy.json',
            method='POST',
            payload_type='list',
            allowed_param=['owner_screen_name', 'slug', 'owner_id', 'list_id'],
            require_auth=True
        )

    @property
    def list_subscribers(self):
        """ :reference: https://developer.twitter.com/en/docs/accounts-and-users/create-manage-lists/api-reference/get-lists-subscribers
            :allowed_param: 'owner_screen_name', 'slug', 'owner_id', 'list_id',
                            'cursor', 'count', 'include_entities',
                            'skip_status'
        """
        return bind_api(
            api=self,
            path='/lists/subscribers.json',
            payload_type='user', payload_list=True,
            allowed_param=['owner_screen_name', 'slug', 'owner_id', 'list_id',
                           'cursor', 'count', 'include_entities',
                           'skip_status']
        )

    @property
    def show_list_subscriber(self):
        """ :reference: https://developer.twitter.com/en/docs/accounts-and-users/create-manage-lists/api-reference/get-lists-subscribers-show
            :allowed_param: 'owner_screen_name', 'slug', 'screen_name',
                            'owner_id', 'list_id', 'user_id'
        """
        return bind_api(
            api=self,
            path='/lists/subscribers/show.json',
            payload_type='user',
            allowed_param=['owner_screen_name', 'slug', 'screen_name',
                           'owner_id', 'list_id', 'user_id']
        )

    @property
    def trends_available(self):
        """ :reference: https://developer.twitter.com/en/docs/trends/locations-with-trending-topics/api-reference/get-trends-available """
        return bind_api(
            api=self,
            path='/trends/available.json',
            payload_type='json'
        )

    @property
    def trends_place(self):
        """ :reference: https://developer.twitter.com/en/docs/trends/trends-for-location/api-reference/get-trends-place
            :allowed_param: 'id', 'exclude'
        """
        return bind_api(
            api=self,
            path='/trends/place.json',
            payload_type='json',
            allowed_param=['id', 'exclude']
        )

    @property
    def trends_closest(self):
        """ :reference: https://developer.twitter.com/en/docs/trends/locations-with-trending-topics/api-reference/get-trends-closest
            :allowed_param: 'lat', 'long'
        """
        return bind_api(
            api=self,
            path='/trends/closest.json',
            payload_type='json',
            allowed_param=['lat', 'long']
        )

    @property
    def search(self):
        """ :reference: https://developer.twitter.com/en/docs/tweets/search/api-reference/get-search-tweets
            :allowed_param: 'q', 'lang', 'locale', 'since_id', 'geocode',
                            'max_id', 'until', 'result_type', 'count',
                            'include_entities'
        """
        return bind_api(
            api=self,
            path='/search/tweets.json',
            payload_type='search_results',
            allowed_param=['q', 'lang', 'locale', 'since_id', 'geocode',
                           'max_id', 'until', 'result_type', 'count',
                           'include_entities']
        )

    @pagination(mode='next')
    def search_30_day(self, environment_name, *args, **kwargs):
        """ :reference: https://developer.twitter.com/en/docs/tweets/search/api-reference/premium-search
            :allowed_param: 'query', 'tag', 'fromDate', 'toDate', 'maxResults',
                            'next'
        """
        return bind_api(
            api=self,
            path='/tweets/search/30day/{}.json'.format(environment_name),
            payload_type='status', payload_list=True,
            allowed_param=['query', 'tag', 'fromDate', 'toDate', 'maxResults',
                           'next'],
            require_auth=True
        )(*args, **kwargs)

    @pagination(mode='next')
    def search_full_archive(self, environment_name, *args, **kwargs):
        """ :reference: https://developer.twitter.com/en/docs/tweets/search/api-reference/premium-search
            :allowed_param: 'query', 'tag', 'fromDate', 'toDate', 'maxResults',
                            'next'
        """
        return bind_api(
            api=self,
            path='/tweets/search/fullarchive/{}.json'.format(environment_name),
            payload_type='status', payload_list=True,
            allowed_param=['query', 'tag', 'fromDate', 'toDate', 'maxResults',
                           'next'],
            require_auth=True
        )(*args, **kwargs)

    @property
    def reverse_geocode(self):
        """ :reference: https://developer.twitter.com/en/docs/geo/places-near-location/api-reference/get-geo-reverse_geocode
            :allowed_param: 'lat', 'long', 'accuracy', 'granularity',
                            'max_results'
        """
        return bind_api(
            api=self,
            path='/geo/reverse_geocode.json',
            payload_type='place', payload_list=True,
            allowed_param=['lat', 'long', 'accuracy', 'granularity',
                           'max_results']
        )

    @property
    def geo_id(self):
        """ :reference: https://developer.twitter.com/en/docs/geo/place-information/api-reference/get-geo-id-place_id
            :allowed_param: 'id'
        """
        return bind_api(
            api=self,
            path='/geo/id/{id}.json',
            payload_type='place',
            allowed_param=['id']
        )

    @property
    def geo_search(self):
        """ :reference: https://developer.twitter.com/en/docs/geo/places-near-location/api-reference/get-geo-search
            :allowed_param: 'lat', 'long', 'query', 'ip', 'granularity',
                            'accuracy', 'max_results', 'contained_within'

        """
        return bind_api(
            api=self,
            path='/geo/search.json',
            payload_type='place', payload_list=True,
            allowed_param=['lat', 'long', 'query', 'ip', 'granularity',
                           'accuracy', 'max_results', 'contained_within']
        )

    @property
    def geo_similar_places(self):
        """ :reference: https://dev.twitter.com/rest/reference/get/geo/similar_places
            :allowed_param:'lat', 'long', 'name', 'contained_within'
        """
        return bind_api(
            api=self,
            path='/geo/similar_places.json',
            payload_type='place', payload_list=True,
            allowed_param=['lat', 'long', 'name', 'contained_within']
        )

    @property
    def supported_languages(self):
        """ :reference: https://developer.twitter.com/en/docs/developer-utilities/supported-languages/api-reference/get-help-languages """
        return bind_api(
            api=self,
            path='/help/languages.json',
            payload_type='json',
            require_auth=True
        )

    @property
    def configuration(self):
        """ :reference: https://developer.twitter.com/en/docs/developer-utilities/configuration/api-reference/get-help-configuration """
        return bind_api(
            api=self,
            path='/help/configuration.json',
            payload_type='json',
            require_auth=True
        )

    """ Internal use only """

    @staticmethod
    def _pack_image(filename, max_size, form_field='image', f=None, file_type=None):
        """Pack image from file into multipart-formdata post body"""
        # image must be less than 700kb in size
        if f is None:
            try:
                if os.path.getsize(filename) > (max_size * 1024):
                    raise TweepError('File is too big, must be less than %skb.'
                                     % max_size)
            except os.error as e:
                raise TweepError('Unable to access file: %s' % e.strerror)

            # build the mulitpart-formdata body
            fp = open(filename, 'rb')
        else:
            f.seek(0, 2)  # Seek to end of file
            if f.tell() > (max_size * 1024):
                raise TweepError('File is too big, must be less than %skb.'
                                 % max_size)
            f.seek(0)  # Reset to beginning of file
            fp = f

        # image must be gif, jpeg, png, webp
        if not file_type:
            h = None
            if f is not None:
                h = f.read(32)
                f.seek(0)
            file_type = imghdr.what(filename, h=h) or mimetypes.guess_type(filename)[0]
        if file_type is None:
            raise TweepError('Could not determine file type')
        if file_type in ['gif', 'jpeg', 'png', 'webp']:
            file_type = 'image/' + file_type
        elif file_type not in ['image/gif', 'image/jpeg', 'image/png']:
            raise TweepError('Invalid file type for image: %s' % file_type)

        if isinstance(filename, six.text_type):
            filename = filename.encode('utf-8')

        BOUNDARY = b'Tw3ePy'
        body = []
        body.append(b'--' + BOUNDARY)
        body.append('Content-Disposition: form-data; name="{0}";'
                    ' filename="{1}"'.format(form_field, filename)
                    .encode('utf-8'))
        body.append('Content-Type: {0}'.format(file_type).encode('utf-8'))
        body.append(b'')
        body.append(fp.read())
        body.append(b'--' + BOUNDARY + b'--')
        body.append(b'')
        fp.close()
        body = b'\r\n'.join(body)

        # build headers
        headers = {
            'Content-Type': 'multipart/form-data; boundary=Tw3ePy',
            'Content-Length': str(len(body))
        }

        return headers, body<|MERGE_RESOLUTION|>--- conflicted
+++ resolved
@@ -223,21 +223,12 @@
         """
         f = kwargs.pop('file', None)
 
-<<<<<<< HEAD
-        if f is None:
-            file_type = imghdr.what(filename) or mimetypes.guess_type(filename)[0]
-        else:
-            file_type = imghdr.what(filename, h=f.read()) or mimetypes.guess_type(filename)[0]
-            f.seek(0)  # Reset to beginning of file
-
-=======
         h = None
         if f is not None:
             location = f.tell()
             h = f.read(32)
             f.seek(location)
         file_type = imghdr.what(filename, h=h) or mimetypes.guess_type(filename)[0]
->>>>>>> 9146c2e1
         if file_type == 'gif':
             max_size = 14649
         else:
