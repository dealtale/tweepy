# Tweepy
# Copyright 2009-2020 Joshua Roesslein
# See LICENSE for details.

# Appengine users: https://developers.google.com/appengine/docs/python/sockets/#making_httplib_use_sockets

import json
import logging
import re
import ssl
import sys
from threading import Thread
from time import sleep

import requests
from requests.exceptions import Timeout

from tweepy.api import API
from tweepy.error import TweepError
from tweepy.models import Status

STREAM_VERSION = '1.1'

log = logging.getLogger(__name__)


class StreamListener:

    def __init__(self, api=None):
        self.api = api or API()

    def on_connect(self):
        """Called once connected to streaming server.

        This will be invoked once a successful response
        is received from the server. Allows the listener
        to perform some work prior to entering the read loop.
        """
        pass

    def on_data(self, raw_data):
        """Called when raw data is received from connection.

        Override this method if you wish to manually handle
        the stream data. Return False to stop stream and close connection.
        """
        data = json.loads(raw_data)

        if 'in_reply_to_status_id' in data:
            status = Status.parse(self.api, data)
            if self.on_status(status) is False:
                return False
        elif 'delete' in data:
            delete = data['delete']['status']
            if self.on_delete(delete['id'], delete['user_id']) is False:
                return False
        elif 'event' in data:
            status = Status.parse(self.api, data)
            if self.on_event(status) is False:
                return False
        elif 'direct_message' in data:
            status = Status.parse(self.api, data)
            if self.on_direct_message(status) is False:
                return False
        elif 'friends' in data:
            if self.on_friends(data['friends']) is False:
                return False
        elif 'limit' in data:
            if self.on_limit(data['limit']['track']) is False:
                return False
        elif 'disconnect' in data:
            if self.on_disconnect(data['disconnect']) is False:
                return False
        elif 'warning' in data:
            if self.on_warning(data['warning']) is False:
                return False
        elif 'scrub_geo' in data:
            if self.on_scrub_geo(data['scrub_geo']) is False:
                return False
        elif 'status_withheld' in data:
            if self.on_status_withheld(data['status_withheld']) is False:
                return False
        elif 'user_withheld' in data:
            if self.on_user_withheld(data['user_withheld']) is False:
                return False
        else:
            log.error("Unknown message type: %s", raw_data)

    def keep_alive(self):
        """Called when a keep-alive arrived"""
        return

    def on_status(self, status):
        """Called when a new status arrives"""
        return

    def on_exception(self, exception):
        """Called when an unhandled exception occurs."""
        return

    def on_delete(self, status_id, user_id):
        """Called when a delete notice arrives for a status"""
        return

    def on_event(self, status):
        """Called when a new event arrives"""
        return

    def on_direct_message(self, status):
        """Called when a new direct message arrives"""
        return

    def on_friends(self, friends):
        """Called when a friends list arrives.

        friends is a list that contains user_id
        """
        return

    def on_limit(self, track):
        """Called when a limitation notice arrives"""
        return

    def on_error(self, status_code):
        """Called when a non-200 status code is returned"""
        return False

    def on_timeout(self):
        """Called when stream connection times out"""
        return

    def on_disconnect(self, notice):
        """Called when twitter sends a disconnect notice

        Disconnect codes are listed here:
        https://developer.twitter.com/en/docs/tweets/filter-realtime/guides/streaming-message-types
        """
        return

    def on_warning(self, notice):
        """Called when a disconnection warning message arrives"""
        return

    def on_scrub_geo(self, notice):
        """Called when a location deletion notice arrives"""
        return

    def on_status_withheld(self, notice):
        """Called when a status withheld content notice arrives"""
        return

    def on_user_withheld(self, notice):
        """Called when a user withheld content notice arrives"""
        return

class ReadBuffer:
    """Buffer data from the response in a smarter way than httplib/requests can.

    Tweets are roughly in the 2-12kb range, averaging around 3kb.
    Requests/urllib3/httplib/socket all use socket.read, which blocks
    until enough data is returned. On some systems (eg google appengine), socket
    reads are quite slow. To combat this latency we can read big chunks,
    but the blocking part means we won't get results until enough tweets
    have arrived. That may not be a big deal for high throughput systems.
    For low throughput systems we don't want to sacrifice latency, so we
    use small chunks so it can read the length and the tweet in 2 read calls.
    """

    def __init__(self, stream, chunk_size, encoding='utf-8'):
        self._stream = stream
        self._buffer = b''
        self._chunk_size = chunk_size
        self._encoding = encoding

    def read_len(self, length):
        while not self._stream.closed:
            if len(self._buffer) >= length:
                return self._pop(length)
            read_len = max(self._chunk_size, length - len(self._buffer))
            self._buffer += self._stream.read(read_len)
        return b''

    def read_line(self, sep=b'\n'):
        """Read the data stream until a given separator is found (default \n)

        :param sep: Separator to read until. Must by of the bytes type
        :return: The str of the data read until sep
        """
        start = 0
        while not self._stream.closed:
            loc = self._buffer.find(sep, start)
            if loc >= 0:
                return self._pop(loc + len(sep))
            else:
                start = len(self._buffer)
            self._buffer += self._stream.read(self._chunk_size)
        return b''

    def _pop(self, length):
        r = self._buffer[:length]
        self._buffer = self._buffer[length:]
        return r.decode(self._encoding)


class Stream:

    def __init__(self, auth, listener, **options):
        self.auth = auth
        self.listener = listener
        self.running = False
        self.daemon = options.get("daemon", False)
        self.timeout = options.get("timeout", 300.0)
        self.retry_count = options.get("retry_count")
        # values according to
        # https://developer.twitter.com/en/docs/tweets/filter-realtime/guides/connecting#reconnecting
        self.retry_time_start = options.get("retry_time", 5.0)
        self.retry_420_start = options.get("retry_420", 60.0)
        self.retry_time_cap = options.get("retry_time_cap", 320.0)
        self.snooze_time_step = options.get("snooze_time", 0.25)
        self.snooze_time_cap = options.get("snooze_time_cap", 16)

        # The default socket.read size. Default to less than half the size of
        # a tweet so that it reads tweets with the minimal latency of 2 reads
        # per tweet. Values higher than ~1kb will increase latency by waiting
        # for more data to arrive but may also increase throughput by doing
        # fewer socket read calls.
        self.chunk_size = options.get("chunk_size",  512)

        self.verify = options.get("verify", True)

        self.api = API()
        self.headers = options.get("headers") or {}
        self.new_session()
        self.body = None
        self.retry_time = self.retry_time_start
        self.snooze_time = self.snooze_time_step
        
        # Example: proxies = {'http': 'http://localhost:1080', 'https': 'http://localhost:1080'}
        self.proxies = options.get("proxies")
        self.host = options.get('host', 'stream.twitter.com')

    def new_session(self):
        self.session = requests.Session()
        self.session.headers = self.headers
        self.session.params = None

    def _run(self):
        # Authenticate
        url = f"https://{self.host}{self.url}"

        # Connect and process the stream
        error_counter = 0
        resp = None
        exc_info = None
        while self.running:
            if self.retry_count is not None:
                if error_counter > self.retry_count:
                    # quit if error count greater than retry count
                    break
            try:
                auth = self.auth.apply_auth()
                resp = self.session.request('POST',
                                            url,
                                            data=self.body,
                                            timeout=self.timeout,
                                            stream=True,
                                            auth=auth,
                                            verify=self.verify,
                                            proxies=self.proxies)
                if resp.status_code != 200:
                    if self.listener.on_error(resp.status_code) is False:
                        break
                    error_counter += 1
                    if resp.status_code == 420:
                        self.retry_time = max(self.retry_420_start,
                                              self.retry_time)
                    sleep(self.retry_time)
                    self.retry_time = min(self.retry_time * 2,
                                          self.retry_time_cap)
                else:
                    error_counter = 0
                    self.retry_time = self.retry_time_start
                    self.snooze_time = self.snooze_time_step
                    self.listener.on_connect()
                    self._read_loop(resp)
            except (Timeout, ssl.SSLError) as exc:
                # This is still necessary, as a SSLError can actually be
                # thrown when using Requests
                # If it's not time out treat it like any other exception
                if isinstance(exc, ssl.SSLError):
                    if not (exc.args and 'timed out' in str(exc.args[0])):
                        exc_info = sys.exc_info()
                        break
                if self.listener.on_timeout() is False:
                    break
                if self.running is False:
                    break
                sleep(self.snooze_time)
                self.snooze_time = min(self.snooze_time + self.snooze_time_step,
                                       self.snooze_time_cap)
            except Exception as exc:
                exc_info = sys.exc_info()
                # any other exception is fatal, so kill loop
                break

        # cleanup
        self.running = False
        if resp:
            resp.close()

        self.new_session()

        if exc_info:
            # call a handler first so that the exception can be logged.
            self.listener.on_exception(exc_info[1])
            raise exc_info[1]

    def _data(self, data):
        if self.listener.on_data(data) is False:
            self.running = False

    def _read_loop(self, resp):
        charset = resp.headers.get('content-type', default='')
        enc_search = re.search(r'charset=(?P<enc>\S*)', charset)
        if enc_search is not None:
            encoding = enc_search.group('enc')
        else:
            encoding = 'utf-8'

        buf = ReadBuffer(resp.raw, self.chunk_size, encoding=encoding)

        while self.running and not resp.raw.closed:
            length = 0
            while not resp.raw.closed:
                line = buf.read_line()
                stripped_line = line.strip() if line else line # line is sometimes None so we need to check here
                if not stripped_line:
                    self.listener.keep_alive()  # keep-alive new lines are expected
                elif stripped_line.isdigit():
                    length = int(stripped_line)
                    break
                else:
                    raise TweepError('Expecting length, unexpected value found')

            next_status_obj = buf.read_len(length)
            if self.running and next_status_obj:
                self._data(next_status_obj)

            # # Note: keep-alive newlines might be inserted before each length value.
            # # read until we get a digit...
            # c = b'\n'
            # for c in resp.iter_content(decode_unicode=True):
            #     if c == b'\n':
            #         continue
            #     break
            #
            # delimited_string = c
            #
            # # read rest of delimiter length..
            # d = b''
            # for d in resp.iter_content(decode_unicode=True):
            #     if d != b'\n':
            #         delimited_string += d
            #         continue
            #     break
            #
            # # read the next twitter status object
            # if delimited_string.decode('utf-8').strip().isdigit():
            #     status_id = int(delimited_string)
            #     next_status_obj = resp.raw.read(status_id)
            #     if self.running:
            #         self._data(next_status_obj.decode('utf-8'))


        if resp.raw.closed:
            self.on_closed(resp)

    def _start(self, is_async):
        self.running = True
        if is_async:
            self._thread = Thread(target=self._run)
            self._thread.daemon = self.daemon
            self._thread.start()
        else:
            self._run()

    def on_closed(self, resp):
        """ Called when the response has been closed by Twitter """
        pass

<<<<<<< HEAD
    def userstream(self,
                   stall_warnings=False,
                   _with=None,
                   replies=None,
                   track=None,
                   locations=None,
                   is_async=False,
                   encoding='utf8'):
        self.session.params = {'delimited': 'length'}
        if self.running:
            raise TweepError('Stream object already connected!')
        self.url = f'/{STREAM_VERSION}/user.json'
        self.host = 'userstream.twitter.com'
        if stall_warnings:
            self.session.params['stall_warnings'] = stall_warnings
        if _with:
            self.session.params['with'] = _with
        if replies:
            self.session.params['replies'] = replies
        if locations and len(locations) > 0:
            if len(locations) % 4 != 0:
                raise TweepError("Wrong number of locations points, "
                                 "it has to be a multiple of 4")
            self.session.params['locations'] = ','.join([f'{l:.2f}' for l in locations])
        if track:
            self.session.params['track'] = ','.join(track).encode(encoding)

        self._start(is_async)

=======
>>>>>>> 96f7e63e
    def sample(self, is_async=False, languages=None, stall_warnings=False):
        self.session.params = {'delimited': 'length'}
        if self.running:
            raise TweepError('Stream object already connected!')
        self.url = f'/{STREAM_VERSION}/statuses/sample.json'
        if languages:
            self.session.params['language'] = ','.join(map(str, languages))
        if stall_warnings:
            self.session.params['stall_warnings'] = 'true'
        self._start(is_async)

    def filter(self, follow=None, track=None, is_async=False, locations=None,
               stall_warnings=False, languages=None, encoding='utf8', filter_level=None):
        self.body = {}
        self.session.headers['Content-type'] = "application/x-www-form-urlencoded"
        if self.running:
            raise TweepError('Stream object already connected!')
        self.url = f'/{STREAM_VERSION}/statuses/filter.json'
        if follow:
            self.body['follow'] = ','.join(follow).encode(encoding)
        if track:
            self.body['track'] = ','.join(track).encode(encoding)
        if locations and len(locations) > 0:
            if len(locations) % 4 != 0:
                raise TweepError("Wrong number of locations points, "
                                 "it has to be a multiple of 4")
            self.body['locations'] = ','.join([f'{l:.4f}' for l in locations])
        if stall_warnings:
            self.body['stall_warnings'] = stall_warnings
        if languages:
            self.body['language'] = ','.join(map(str, languages))
        if filter_level:
            self.body['filter_level'] = filter_level.encode(encoding)
        self.session.params = {'delimited': 'length'}
        self._start(is_async)

<<<<<<< HEAD
    def sitestream(self, follow, stall_warnings=False,
                   with_='user', replies=False, is_async=False):
        self.body = {}
        if self.running:
            raise TweepError('Stream object already connected!')
        self.url = f'/{STREAM_VERSION}/site.json'
        self.body['follow'] = ','.join(map(str, follow))
        self.body['delimited'] = 'length'
        if stall_warnings:
            self.body['stall_warnings'] = stall_warnings
        if with_:
            self.body['with'] = with_
        if replies:
            self.body['replies'] = replies
        self._start(is_async)

=======
>>>>>>> 96f7e63e
    def disconnect(self):
        if self.running is False:
            return
        self.running = False<|MERGE_RESOLUTION|>--- conflicted
+++ resolved
@@ -388,38 +388,6 @@
         """ Called when the response has been closed by Twitter """
         pass
 
-<<<<<<< HEAD
-    def userstream(self,
-                   stall_warnings=False,
-                   _with=None,
-                   replies=None,
-                   track=None,
-                   locations=None,
-                   is_async=False,
-                   encoding='utf8'):
-        self.session.params = {'delimited': 'length'}
-        if self.running:
-            raise TweepError('Stream object already connected!')
-        self.url = f'/{STREAM_VERSION}/user.json'
-        self.host = 'userstream.twitter.com'
-        if stall_warnings:
-            self.session.params['stall_warnings'] = stall_warnings
-        if _with:
-            self.session.params['with'] = _with
-        if replies:
-            self.session.params['replies'] = replies
-        if locations and len(locations) > 0:
-            if len(locations) % 4 != 0:
-                raise TweepError("Wrong number of locations points, "
-                                 "it has to be a multiple of 4")
-            self.session.params['locations'] = ','.join([f'{l:.2f}' for l in locations])
-        if track:
-            self.session.params['track'] = ','.join(track).encode(encoding)
-
-        self._start(is_async)
-
-=======
->>>>>>> 96f7e63e
     def sample(self, is_async=False, languages=None, stall_warnings=False):
         self.session.params = {'delimited': 'length'}
         if self.running:
@@ -456,25 +424,6 @@
         self.session.params = {'delimited': 'length'}
         self._start(is_async)
 
-<<<<<<< HEAD
-    def sitestream(self, follow, stall_warnings=False,
-                   with_='user', replies=False, is_async=False):
-        self.body = {}
-        if self.running:
-            raise TweepError('Stream object already connected!')
-        self.url = f'/{STREAM_VERSION}/site.json'
-        self.body['follow'] = ','.join(map(str, follow))
-        self.body['delimited'] = 'length'
-        if stall_warnings:
-            self.body['stall_warnings'] = stall_warnings
-        if with_:
-            self.body['with'] = with_
-        if replies:
-            self.body['replies'] = replies
-        self._start(is_async)
-
-=======
->>>>>>> 96f7e63e
     def disconnect(self):
         if self.running is False:
             return
